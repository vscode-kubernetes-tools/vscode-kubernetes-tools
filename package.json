{
    "name": "vscode-kubernetes-tools",
    "displayName": "Kubernetes",
    "description": "Develop, deploy and debug Kubernetes applications",
    "version": "1.3.22",
    "publisher": "ms-kubernetes-tools",
    "engines": {
        "vscode": "^1.98.0"
    },
    "license": "Apache-2.0",
    "categories": [
        "Snippets",
        "Linters",
        "Debuggers",
        "Azure",
        "Other"
    ],
    "keywords": [
        "kubernetes",
        "helm",
        "aks",
        "gke",
        "aws"
    ],
    "aiKey": "AIF-d9b70cd4-b9f9-4d70-929b-a071c400b217",
    "icon": "images/k8s-logo.png",
    "activationEvents": [
        "onLanguage:helm",
        "onLanguage:yaml",
        "onFileSystem:k8smsx"
    ],
    "main": "./dist/extension",
    "contributes": {
        "configuration": {
            "type": "object",
            "title": "Kubernetes",
            "properties": {
                "vs-kubernetes": {
                    "type": "object",
                    "title": "Additional settings",
                    "description": "Kubernetes configuration",
                    "properties": {
                        "vs-kubernetes.namespace": {
                            "type": "string",
                            "description": "The namespace to use for all commands"
                        },
                        "vs-kubernetes.kubectl-path": {
                            "type": "string",
                            "description": "[deprecated - use top level property] File path to a kubectl binary."
                        },
                        "vs-kubernetes.helm-path": {
                            "type": "string",
                            "description": "[deprecated - use top level property] File path to a helm binary."
                        },
                        "vs-kubernetes.minikube-path": {
                            "type": "string",
                            "description": "[deprecated - use top level property] File path to a minikube binary."
                        },
                        "vs-kubernetes.kubectl-path.windows": {
                            "type": "string",
                            "description": "[deprecated - use top level property] File path to a kubectl binary."
                        },
                        "vs-kubernetes.helm-path.windows": {
                            "type": "string",
                            "description": "[deprecated - use top level property] File path to a helm binary."
                        },
                        "vs-kubernetes.minikube-path.windows": {
                            "type": "string",
                            "description": "[deprecated - use top level property] File path to a minikube binary."
                        },
                        "vs-kubernetes.kubectl-path.mac": {
                            "type": "string",
                            "description": "[deprecated - use top level property] File path to a kubectl binary."
                        },
                        "vs-kubernetes.helm-path.mac": {
                            "type": "string",
                            "description": "[deprecated - use top level property] File path to a helm binary."
                        },
                        "vs-kubernetes.minikube-path.mac": {
                            "type": "string",
                            "description": "[deprecated - use top level property] File path to a minikube binary."
                        },
                        "vs-kubernetes.kubectl-path.linux": {
                            "type": "string",
                            "description": "[deprecated - use top level property] File path to a kubectl binary."
                        },
                        "vs-kubernetes.helm-path.linux": {
                            "type": "string",
                            "description": "[deprecated - use top level property] File path to a helm binary."
                        },
                        "vs-kubernetes.minikube-path.linux": {
                            "type": "string",
                            "description": "[deprecated - use top level property] File path to a minikube binary."
                        },
                        "vs-kubernetes.kubectlVersioning": {
                            "type": "string",
                            "enum": [
                                "user-provided",
                                "infer"
                            ],
                            "description": "Whether to use the kubectl binary you provide ('user-provided'), or to automatically download the right version of kubectl for each cluster ('infer')."
                        },
                        "vs-kubernetes.kubeconfig": {
                            "type": "string",
                            "description": "File path to the kubeconfig file."
                        },
                        "vs-kubernetes.knownKubeconfigs": {
                            "type": "array",
                            "description": "File paths to kubeconfig files from which you can select."
                        },
                        "vs-kubernetes.autoCleanupOnDebugTerminate": {
                            "type": "boolean",
                            "description": "Once the debug session is terminated, automatically clean up the created Deployment and associated Pod by the command \"Kubernetes: Debug (Launch)\"."
                        },
                        "vs-kubernetes.outputFormat": {
                            "enum": [
                                "json",
                                "yaml"
                            ],
                            "type": "string",
                            "description": "Output format for Kubernetes specs. One of 'json' or 'yaml' (default)."
                        },
                        "vs-kubernetes.nodejs-autodetect-remote-root": {
                            "type": "boolean",
                            "description": "If true will try to automatically get the root location of the source code in the container (nodejs)."
                        },
                        "vs-kubernetes.nodejs-remote-root": {
                            "type": "string",
                            "description": "The root location of the source code in the container (nodejs)."
                        },
                        "vs-kubernetes.nodejs-debug-port": {
                            "type": "number",
                            "description": "Remote debugging port for nodejs. Usually 9229."
                        },
                        "checkForMinikubeUpgrade": {
                            "type": "boolean",
                            "description": "Notify on startup if update is available for minikube"
                        },
                        "disable-lint": {
                            "type": "boolean",
                            "description": "Disable all linting of Kubernetes files"
                        },
                        "disable-linters": {
                            "type": "array",
                            "description": "List of linters by name to disable"
                        },
                        "resource-commands-on-files": {
                            "type": "boolean",
                            "description": "If true, show Kubernetes resource commands on file context menu for all YAML files"
                        },
                        "imageBuildTool": {
                            "type": "string",
                            "enum": [
                                "Docker",
                                "Buildah"
                            ],
                            "description": "Container image build tool. By default, Docker."
                        },
                        "vs-kubernetes.python-autodetect-remote-root": {
                            "type": "boolean",
                            "description": "If true will try to automatically get the root location of the source code in the container (Python)."
                        },
                        "vs-kubernetes.python-remote-root": {
                            "type": "string",
                            "description": "The root location of the source code in the container (Python)."
                        },
                        "vs-kubernetes.python-debug-port": {
                            "type": "number",
                            "description": "Remote debugging port for Python. Usually 5678."
                        },
                        "vs-kubernetes.dotnet-vsdbg-path": {
                            "type": "string",
                            "description": "The path to the vsdbg debugger in the container (.NET)."
                        },
                        "vs-kubernetes.dotnet-source-file-map": {
                            "type": "string",
                            "description": "The compilation root for the vsdbg debugger in order to have a sourceFileMap in the attach configuration of debug (.NET)."
                        },
                        "vs-kubernetes.debug-just-my-code": {
                            "type": "boolean",
                            "description": "Enable/disable justMyCode debug configuration property for .NET, Python."
                        },
                        "vs-kubernetes.resources-to-watch": {
                            "type": "array",
                            "description": "List of resources to be watched."
                        },
                        "vs-kubernetes.enable-snap-flag": {
                            "type": "boolean",
                            "description": "Enables compatibility with instances of VS Code that were installed using snap."
                        },
                        "vs-kubernetes.disable-context-info-status-bar": {
                            "type": "boolean",
                            "description": "Disable displaying your current Kubernetes context in VS Code's status bar."
                        },
                        "vs-kubernetes.disable-namespace-info-status-bar": {
                            "type": "boolean",
                            "description": "Disable displaying your current Kubernetes namespace in VS Code's status bar."
                        },
                        "vs-kubernetes.local-tunnel-debug-provider": {
                            "type": "string",
                            "description": "Configure the Local Tunnel debug provider you want to use by default."
                        },
                        "vs-kubernetes.enable-minimal-workflow": {
                            "type": "boolean",
                            "description": "Enables the minimal workflow for several actions (Get, Describe, Scale, Expose, Switch). It reduces the queries to the cluster but the guided prompt has limited options."
                        },
                        "vs-kubernetes.suppress-kubectl-not-found-alerts": {
                            "type": "boolean",
                            "default": false,
                            "description": "Suppresses the display of warnings if no kubectl binary is available"
                        },
                        "vs-kubernetes.suppress-helm-not-found-alerts": {
                            "type": "boolean",
                            "default": false,
                            "description": "Suppresses the display of warnings if no helm binary is available"
                        },
                        "vs-kubernetes.ignore-recommendations": {
                            "type": "boolean",
                            "default": false,
                            "description": "Set to true to silence Kubernetes extension recommendation notifications."
                        },
                        "vs-kubernetes.crd-code-completion": {
                            "type": "string",
                            "enum": [
                                "enabled",
                                "disabled"
                            ],
                            "description": "Set the smart code completion for CRDs. This would always prevent/allow the plugin to fetch all custom schemas from all CRDs on cluster, despite of their number."
                        },
                        "vs-kubernetes.supress-output": {
                            "type": "boolean",
                            "default": false,
                            "description": "Set to true to disable showing and stealing focus by Helm channel output window"
                        },
                        "vs-kubernetes.minikube-show-information-expiration": {
                            "type": "string",
                            "default": "Install",
                            "description": "Set installation expiration for displaying minikube installation dialog box."
                        }
                    },
                    "default": {
                        "vs-kubernetes.namespace": "",
                        "vs-kubernetes.kubectl-path": "",
                        "vs-kubernetes.helm-path": "",
                        "vs-kubernetes.minikube-path": "",
                        "vs-kubernetes.kubectlVersioning": "user-provided",
                        "vs-kubernetes.outputFormat": "yaml",
                        "vs-kubernetes.kubeconfig": "",
                        "vs-kubernetes.knownKubeconfigs": [],
                        "vs-kubernetes.autoCleanupOnDebugTerminate": false,
                        "vs-kubernetes.nodejs-autodetect-remote-root": true,
                        "vs-kubernetes.nodejs-remote-root": "",
                        "vs-kubernetes.nodejs-debug-port": 9229,
                        "vs-kubernetes.dotnet-vsdbg-path": "~/vsdbg/vsdbg",
                        "vs-kubernetes.local-tunnel-debug-provider": "",
                        "checkForMinikubeUpgrade": true,
                        "imageBuildTool": "Docker"
                    }
                },
                "vsdocker.imageUser": {
                    "type": "string",
                    "default": null,
                    "description": "Image prefix for docker images ie 'docker.io/brendanburns'"
                },
                "vscode-kubernetes.kubectl-path": {
                    "type": "string",
                    "scope": "machine",
                    "title": "Path to kubectl",
                    "description": "File path to a kubectl binary. (You can override this on a per-OS basis if required)."
                },
                "vscode-kubernetes.helm-path": {
                    "type": "string",
                    "scope": "machine",
                    "title": "Helm path",
                    "description": "File path to a helm binary. (You can override this on a per-OS basis if required)."
                },
                "vscode-kubernetes.minikube-path": {
                    "type": "string",
                    "scope": "machine",
                    "title": "Minikube path",
                    "description": "File path to a minikube binary. (You can override this on a per-OS basis if required)."
                },
                "vscode-kubernetes.kubectl-path-windows": {
                    "type": "string",
                    "scope": "machine",
                    "title": "Path to kubectl (Windows)",
                    "description": "File path to a kubectl binary."
                },
                "vscode-kubernetes.helm-path-windows": {
                    "type": "string",
                    "scope": "machine",
                    "title": "Helm path (Windows)",
                    "description": "File path to a helm binary."
                },
                "vscode-kubernetes.minikube-path-windows": {
                    "type": "string",
                    "scope": "machine",
                    "title": "Minikube path (Windows)",
                    "description": "File path to a minikube binary."
                },
                "vscode-kubernetes.kubectl-path-mac": {
                    "type": "string",
                    "scope": "machine",
                    "title": "Path to kubectl (Mac)",
                    "description": "File path to a kubectl binary."
                },
                "vscode-kubernetes.helm-path-mac": {
                    "type": "string",
                    "scope": "machine",
                    "title": "Helm path (Mac)",
                    "description": "File path to a helm binary."
                },
                "vscode-kubernetes.minikube-path-mac": {
                    "type": "string",
                    "scope": "machine",
                    "title": "Minikube path (Mac)",
                    "description": "File path to a minikube binary."
                },
                "vscode-kubernetes.kubectl-path-linux": {
                    "type": "string",
                    "scope": "machine",
                    "title": "Path to kubectl (Linux)",
                    "description": "File path to a kubectl binary."
                },
                "vscode-kubernetes.helm-path-linux": {
                    "type": "string",
                    "scope": "machine",
                    "title": "Helm path (Linux)",
                    "description": "File path to a helm binary."
                },
                "vscode-kubernetes.minikube-path-linux": {
                    "type": "string",
                    "scope": "machine",
                    "title": "Minikube path (Linux)",
                    "description": "File path to a minikube binary."
                },
                "vscode-kubernetes.log-viewer.follow": {
                    "type": "boolean",
                    "default": false,
                    "description": "Set to true to follow logs by default in the log viewer."
                },
                "vscode-kubernetes.log-viewer.timestamp": {
                    "type": "boolean",
                    "default": false,
                    "description": "Set to true to show timestamps by default in the log viewer."
                },
                "vscode-kubernetes.log-viewer.since": {
                    "type": "integer",
                    "default": -1,
                    "minimum": -1,
                    "description": "How far back to fetch logs from in seconds by default. Set to -1 for all logs."
                },
                "vscode-kubernetes.log-viewer.tail": {
                    "type": "integer",
                    "default": -1,
                    "minimum": -1,
                    "description": "The number of recent logs to display by default in the log viewer. Set to -1 for all log lines."
                },
                "vscode-kubernetes.log-viewer.destination": {
                    "type": "string",
                    "default": "Webview",
                    "description": "Where to display logs, defaults to the dedicated Webview.",
                    "enum": [
                        "Webview",
                        "Terminal"
                    ]
                },
                "vscode-kubernetes.log-viewer.wrap": {
                    "type": "boolean",
                    "default": false,
                    "description": "Set to true to wrap lines by default in the log viewer."
                },
                "vscode-kubernetes.log-viewer.autorun": {
                    "type": "boolean",
                    "default": false,
                    "description": "Set to true to automatically begin fetching logs once the log viewer is opened using the default settings."
                }
            }
        },
        "views": {
            "kubernetesView": [
                {
                    "id": "extension.vsKubernetesExplorer",
                    "name": "Clusters"
                },
                {
                    "id": "extension.vsKubernetesHelmRepoExplorer",
                    "name": "Helm Repos"
                },
                {
                    "id": "kubernetes.cloudExplorer",
                    "name": "Clouds"
                }
            ]
        },
        "viewsContainers": {
            "activitybar": [
                {
                    "icon": "images/logo.svg",
                    "id": "kubernetesView",
                    "title": "Kubernetes"
                }
            ]
        },
        "menus": {
            "editor/title": [
                {
                    "command": "extension.vsKubernetesDescribe.Refresh",
                    "when": "vscodeKubernetesDescribeContext"
                }
            ],
            "explorer/context": [
                {
                    "title": "Update Dependencies",
                    "when": "resourceFilename == requirements.yaml",
                    "command": "extension.helmDepUp",
                    "group": "2_helm@99"
                },
                {
                    "title": "Create Kubernetes resource",
                    "when": "resourceLangId == yaml && config.vs-kubernetes.resource-commands-on-files",
                    "command": "extension.vsKubernetesCreateFile",
                    "group": "2_k8s_1"
                },
                {
                    "title": "Apply Kubernetes resource",
                    "when": "resourceLangId == yaml && config.vs-kubernetes.resource-commands-on-files",
                    "command": "extension.vsKubernetesApplyFile",
                    "group": "2_k8s_2"
                },
                {
                    "title": "Delete Kubernetes resource",
                    "when": "resourceLangId == yaml && config.vs-kubernetes.resource-commands-on-files",
                    "command": "extension.vsKubernetesDeleteUri",
                    "group": "2_k8s_3"
                },
                {
                    "when": "resourceLangId == yaml",
                    "command": "extension.helmConvertToTemplate",
                    "group": "2_helm@98"
                }
            ],
            "view/title": [
                {
                    "command": "extension.vsKubernetesRefreshExplorer",
                    "when": "view == extension.vsKubernetesExplorer",
                    "group": "navigation"
                },
                {
                    "command": "extension.vsKubernetesCreateCluster",
                    "when": "view == extension.vsKubernetesExplorer",
                    "group": "0"
                },
                {
                    "command": "extension.vsKubernetesConfigureFromCluster",
                    "when": "view == extension.vsKubernetesExplorer",
                    "group": "0"
                },
                {
                    "command": "extension.vsKubernetesUseKubeconfig",
                    "when": "view == extension.vsKubernetesExplorer",
                    "group": "1"
                },
                {
                    "command": "extension.vsKubernetesRefreshHelmRepoExplorer",
                    "when": "view == extension.vsKubernetesHelmRepoExplorer",
                    "group": "navigation"
                },
                {
                    "command": "extension.vsKubernetesRefreshCloudExplorer",
                    "when": "view == kubernetes.cloudExplorer",
                    "group": "navigation"
                },
                {
                    "command": "kubernetes.cloudExplorer.findProviders",
                    "when": "view == kubernetes.cloudExplorer",
                    "group": "1"
                }
            ],
            "view/item/context": [
                {
                    "command": "extension.vsKubernetesUseContext",
                    "when": "view == extension.vsKubernetesExplorer && viewItem =~ /vsKubernetes\\.\\w*cluster\\.inactive/i",
                    "group": "0@1"
                },
                {
                    "command": "extension.vsKubernetesDeleteContext",
                    "when": "view == extension.vsKubernetesExplorer && viewItem =~ /vsKubernetes\\.\\w*cluster.*/i",
                    "group": "0@2"
                },
                {
                    "command": "extension.vsKubernetesCopy",
                    "when": "view == extension.vsKubernetesExplorer && viewItem =~ /vsKubernetes\\.\\w*cluster.*/i",
                    "group": "1"
                },
                {
                    "command": "extension.vsKubernetesClusterInfo",
                    "when": "view == extension.vsKubernetesExplorer && viewItem =~ /vsKubernetes\\.\\w*cluster($|\\s)/i",
                    "group": "0@1"
                },
                {
                    "command": "extension.vsKubernetesDashboard",
                    "when": "view == extension.vsKubernetesExplorer && viewItem =~ /vsKubernetes\\.\\w*cluster($|\\s)/i",
                    "group": "0@3"
                },
                {
                    "command": "extension.vsMinikubeStop",
                    "when": "view == extension.vsKubernetesExplorer && viewItem =~ /vsKubernetes\\.minikubeCluster/i",
                    "group": "2@1"
                },
                {
                    "command": "extension.vsMinikubeStart",
                    "when": "view == extension.vsKubernetesExplorer && viewItem =~ /vsKubernetes\\.minikubeCluster/i",
                    "group": "2@0"
                },
                {
                    "command": "extension.vsMinikubeStatus",
                    "when": "view == extension.vsKubernetesExplorer && viewItem =~ /vsKubernetes\\.minikubeCluster/i",
                    "group": "2@3"
                },
                {
                    "command": "extension.vsKubernetesUseNamespace",
                    "group": "0",
                    "when": "view == extension.vsKubernetesExplorer && viewItem =~ /vsKubernetes\\.resource\\.namespace\\.inactive/i"
                },
                {
                    "command": "extension.vsKubernetesShowEvents",
                    "when": "view == extension.vsKubernetesExplorer && viewItem =~ /vsKubernetes\\.resource\\.namespace/",
                    "group": "1"
                },
                {
                    "command": "extension.vsKubernetesFollowEvents",
                    "when": "view == extension.vsKubernetesExplorer && viewItem =~ /vsKubernetes\\.resource\\.namespace/",
                    "group": "1"
                },
                {
                    "command": "extension.vsKubernetesCopy",
                    "when": "view == extension.vsKubernetesExplorer && viewItem =~ /vsKubernetes\\.resource\\./i",
                    "group": "1"
                },
                {
                    "command": "extension.vsKubernetesGet",
                    "group": "1@1",
                    "when": "view == extension.vsKubernetesExplorer && viewItem =~ /vsKubernetes\\.kind/i"
                },
                {
                    "command": "extension.vsKubernetesAddWatch",
                    "group": "3@1",
                    "when": "view == extension.vsKubernetesExplorer && viewItem =~ /k8s-watchable/i"
                },
                {
                    "command": "extension.vsKubernetesDeleteWatch",
                    "group": "3@2",
                    "when": "view == extension.vsKubernetesExplorer && viewItem =~ /k8s-watchable/i"
                },
                {
                    "command": "extension.vsKubernetesLoad",
                    "group": "0",
                    "when": "view == extension.vsKubernetesExplorer && viewItem =~ /vsKubernetes\\.resource(?!\\.namespace).*/i"
                },
                {
                    "command": "extension.vsKubernetesGet",
                    "group": "2@1",
                    "when": "view == extension.vsKubernetesExplorer && viewItem =~ /vsKubernetes\\.resource(?!\\.namespace).*/i"
                },
                {
                    "command": "extension.vsKubernetesDelete",
                    "group": "2@2",
                    "when": "view == extension.vsKubernetesExplorer && viewItem =~ /vsKubernetes\\.resource.*/i"
                },
                {
                    "command": "extension.vsKubernetesDescribe",
                    "group": "inline",
                    "when": "view == extension.vsKubernetesExplorer && viewItem =~ /vsKubernetes\\.resource(?!\\.namespace).*/i"
                },
                {
                    "command": "extension.vsKubernetesDescribe",
                    "group": "3",
                    "when": "view == extension.vsKubernetesExplorer && viewItem =~ /vsKubernetes\\.resource(?!\\.namespace).*/i"
                },
                {
                    "command": "extension.helmConvertToTemplate",
                    "group": "2",
                    "when": "view == extension.vsKubernetesExplorer && viewItem =~ /vsKubernetes\\.resource(?!\\.namespace).*/i"
                },
                {
                    "command": "extension.vsKubernetesDeleteNow",
                    "group": "2@3",
                    "when": "view == extension.vsKubernetesExplorer && viewItem =~ /vsKubernetes\\.resource\\.pod/i"
                },
                {
                    "command": "extension.vsKubernetesTerminal",
                    "group": "inline",
                    "when": "view == extension.vsKubernetesExplorer && viewItem =~ /vsKubernetes\\.resource\\.pod/i"
                },
                {
                    "command": "extension.vsKubernetesTerminal",
                    "group": "2@4",
                    "when": "view == extension.vsKubernetesExplorer && viewItem =~ /vsKubernetes\\.resource\\.pod/i"
                },
                {
                    "command": "extension.vsKubernetesDebugAttach",
                    "group": "2@5",
                    "when": "view == extension.vsKubernetesExplorer && viewItem =~ /vsKubernetes\\.resource\\.pod/i"
                },
                {
                    "command": "extension.vsKubernetesDebugLocalTunnel",
                    "group": "2@5",
                    "when": "view == extension.vsKubernetesExplorer && viewItem =~ /vsKubernetes\\.resource\\.(pod|job|service|deployment)/i"
                },
                {
                    "command": "extension.vsKubernetesPortForward",
                    "group": "2@6",
                    "when": "view == extension.vsKubernetesExplorer && viewItem =~ /vsKubernetes\\.resource\\.pod/i"
                },
                {
                    "command": "extension.vsKubernetesPortForward",
                    "group": "2@6",
                    "when": "view == extension.vsKubernetesExplorer && viewItem =~ /vsKubernetes\\.resource\\.service/i"
                },
                {
                    "command": "extension.vsKubernetesPortForward",
                    "group": "2@6",
                    "when": "view == extension.vsKubernetesExplorer && viewItem =~ /vsKubernetes\\.resource\\.deployment/i"
                },
                {
                    "command": "extension.vsKubernetesScale",
                    "group": "2@6",
                    "when": "view == extension.vsKubernetesExplorer && viewItem =~ /vsKubernetes\\.resource\\.(deployment|job|rc|rs|statefulset)/i"
                },
                {
                    "command": "extension.vsKubernetesLogs",
                    "group": "inline",
                    "when": "view == extension.vsKubernetesExplorer && viewItem =~ /vsKubernetes\\.resource\\.(pod|job)/i"
                },
                {
                    "command": "extension.vsKubernetesLogs",
                    "group": "3",
                    "when": "view == extension.vsKubernetesExplorer && viewItem =~ /vsKubernetes\\.resource\\.(pod|job)/i"
                },
                {
                    "command": "extension.vsKubernetesCronJobRunNow",
                    "group": "3",
                    "when": "view == extension.vsKubernetesExplorer && viewItem =~ /vsKubernetes\\.resource\\.cronjob/i"
                },
                {
                    "command": "extension.vsKubernetesAddFile",
                    "group": "3",
                    "when": "view == extension.vsKubernetesExplorer && viewItem =~ /vsKubernetes\\.resource\\.configmap/i"
                },
                {
                    "command": "extension.vsKubernetesAddFile",
                    "group": "3",
                    "when": "view == extension.vsKubernetesExplorer && viewItem =~ /vsKubernetes\\.resource\\.secret/i"
                },
                {
                    "command": "extension.vsKubernetesDeleteFile",
                    "group": "3",
                    "when": "view == extension.vsKubernetesExplorer && viewItem =~ /vsKubernetes\\.file/i"
                },
                {
                    "command": "extension.vsKubernetesCopy",
                    "when": "view == extension.vsKubernetesExplorer && viewItem =~ /vsKubernetes\\.helmrelease/i",
                    "group": "1"
                },
                {
                    "command": "extension.helmFetch",
                    "group": "1",
                    "when": "view == extension.vsKubernetesHelmRepoExplorer && viewItem =~ /vsKubernetes\\.((chart)|(chartversion))/i"
                },
                {
                    "command": "extension.helmInstall",
                    "group": "2",
                    "when": "view == extension.vsKubernetesHelmRepoExplorer && viewItem =~ /vsKubernetes\\.((chart)|(chartversion))/i"
                },
                {
                    "command": "extension.helmDependencies",
                    "group": "0@3",
                    "when": "view == extension.vsKubernetesHelmRepoExplorer && viewItem =~ /vsKubernetes\\.((chart)|(chartversion))/i"
                },
                {
                    "command": "extension.helmInspectChart",
                    "group": "0@1",
                    "when": "view == extension.vsKubernetesHelmRepoExplorer && viewItem =~ /vsKubernetes\\.((chart)|(chartversion))/i"
                },
                {
                    "command": "extension.helmFetchValues",
                    "group": "0@3",
                    "when": "view == extension.vsKubernetesHelmRepoExplorer && viewItem =~ /vsKubernetes\\.((chart)|(chartversion))/i"
                },
                {
                    "command": "extension.helmRollback",
                    "group": "3@1",
                    "when": "view == extension.vsKubernetesExplorer && viewItem =~ /vsKubernetes\\.helmhistory/i"
                },
                {
                    "command": "extension.helmUninstall",
                    "group": "3@2",
                    "when": "view == extension.vsKubernetesExplorer && viewItem =~ /vsKubernetes\\.helmrelease/i"
                },
                {
                    "command": "kubernetes.cloudExplorer.mergeIntoKubeconfig",
                    "group": "7",
                    "when": "view == kubernetes.cloudExplorer && viewItem =~ /kubernetes\\.providesKubeconfig/i"
                },
                {
                    "command": "kubernetes.cloudExplorer.saveKubeconfig",
                    "group": "7",
                    "when": "view == kubernetes.cloudExplorer && viewItem =~ /kubernetes\\.providesKubeconfig/i"
                },
                {
                    "command": "kubernetes.cloudExplorer.findProviders",
                    "when": "view == kubernetes.cloudExplorer && viewItem == kubernetes.noProviders",
                    "group": "1"
                }
            ],
            "commandPalette": [
                {
                    "command": "extension.vsKubernetesDebounceActivation",
                    "when": "context == thiscontextdoesnotexist7603253285"
                },
                {
                    "command": "extension.vsKubernetesApplyFile",
                    "when": "filesExplorerFocus"
                },
                {
                    "command": "extension.vsKubernetesCreateFile",
                    "when": "filesExplorerFocus"
                },
                {
                    "command": "extension.vsKubernetesDeleteUri",
                    "when": "filesExplorerFocus"
                },
                {
                    "command": "extension.vsKubernetesRefreshExplorer",
                    "when": "view == extension.vsKubernetesExplorer"
                },
                {
                    "command": "extension.vsKubernetesRefreshHelmRepoExplorer",
                    "when": "view == extension.vsKubernetesHelmRepoExplorer"
                },
                {
                    "command": "extension.vsKubernetesRefreshCloudExplorer",
                    "when": "view == kubernetes.cloudExplorer"
                },
                {
                    "command": "extension.vsKubernetesUseContext",
                    "when": "view == extension.vsKubernetesExplorer"
                },
                {
                    "command": "extension.vsKubernetesClusterInfo",
                    "when": "view == extension.vsKubernetesExplorer"
                },
                {
                    "command": "extension.vsKubernetesDeleteContext",
                    "when": "view == extension.vsKubernetesExplorer"
                },
                {
                    "command": "extension.vsKubernetesUseNamespace",
                    "when": "true"
                },
                {
                    "command": "extension.vsKubernetesCopy",
                    "when": "view == extension.vsKubernetesExplorer"
                },
                {
                    "command": "extension.vsKubernetesAddFile",
                    "when": "view == extension.vsKubernetesExplorer"
                },
                {
                    "command": "extension.vsKubernetesDeleteFile",
                    "when": "view == extension.vsKubernetesExplorer"
                },
                {
                    "command": "extension.helmGet",
                    "when": "view == extension.vsKubernetesExplorer"
                },
                {
                    "command": "extension.helmInspectChart",
                    "when": "view === extension.vsKubernetesHelmRepoExplorer"
                },
                {
                    "command": "kubernetes.cloudExplorer.mergeIntoKubeconfig",
                    "when": "true"
                },
                {
                    "command": "kubernetes.cloudExplorer.saveKubeconfig",
                    "when": "true"
                },
                {
                    "command": "kubernetes.portForwarding.showSessions",
                    "when": "true"
                }
            ]
        },
        "commands": [
            {
                "command": "extension.vsKubernetesDebounceActivation",
                "title": "Debounce Activation",
                "category": "Kubernetes"
            },
            {
                "command": "extension.vsKubernetesDescribe.Refresh",
                "title": "Refresh",
                "category": "Kubernetes"
            },
            {
                "command": "extension.vsKubernetesCreate",
                "title": "Create",
                "category": "Kubernetes"
            },
            {
                "command": "extension.vsKubernetesCreateFile",
                "title": "Create Kubernetes resource",
                "category": "Kubernetes"
            },
            {
                "command": "extension.vsKubernetesAddWatch",
                "title": "Watch",
                "category": "Kubernetes"
            },
            {
                "command": "extension.vsKubernetesDelete",
                "title": "Delete",
                "category": "Kubernetes"
            },
            {
                "command": "extension.vsKubernetesDeleteNow",
                "title": "Delete Now",
                "category": "Kubernetes"
            },
            {
                "command": "extension.vsKubernetesDeleteUri",
                "title": "Delete Kubernetes resource",
                "category": "Kubernetes"
            },
            {
                "command": "extension.vsKubernetesDeleteWatch",
                "title": "Stop Watching",
                "category": "Kubernetes"
            },
            {
                "command": "extension.vsKubernetesApply",
                "title": "Apply",
                "category": "Kubernetes"
            },
            {
                "command": "extension.vsKubernetesApplyFile",
                "title": "Apply Kubernetes resource",
                "category": "Kubernetes"
            },
            {
                "command": "extension.vsKubernetesExplain",
                "title": "Explain",
                "category": "Kubernetes"
            },
            {
                "command": "extension.vsKubernetesLoad",
                "title": "Load",
                "category": "Kubernetes"
            },
            {
                "command": "extension.vsKubernetesGet",
                "title": "Get",
                "category": "Kubernetes"
            },
            {
                "command": "extension.vsKubernetesRun",
                "title": "Run",
                "category": "Kubernetes"
            },
            {
                "command": "extension.vsKubernetesLogs",
                "title": "Logs",
                "category": "Kubernetes",
                "icon": "$(list-flat)"
            },
            {
                "command": "extension.vsKubernetesExpose",
                "title": "Expose",
                "category": "Kubernetes"
            },
            {
                "command": "extension.vsKubernetesDescribe",
                "title": "Describe",
                "category": "Kubernetes",
                "icon": "$(eye)"
            },
            {
                "command": "extension.vsKubernetesSync",
                "title": "Sync Working Copy to Cluster",
                "category": "Kubernetes"
            },
            {
                "command": "extension.vsKubernetesExec",
                "title": "Exec",
                "category": "Kubernetes"
            },
            {
                "command": "extension.vsKubernetesTerminal",
                "title": "Terminal",
                "category": "Kubernetes",
                "icon": "$(terminal)"
            },
            {
                "command": "extension.vsKubernetesDiff",
                "title": "Diff",
                "category": "Kubernetes"
            },
            {
                "command": "extension.vsKubernetesScale",
                "title": "Scale",
                "category": "Kubernetes"
            },
            {
                "command": "extension.vsKubernetesDebug",
                "title": "Debug (Launch)",
                "category": "Kubernetes"
            },
            {
                "command": "extension.vsKubernetesDebugAttach",
                "title": "Debug (Attach)",
                "category": "Kubernetes"
            },
            {
                "command": "extension.vsKubernetesDebugLocalTunnel",
                "title": "Debug (Local Tunnel)",
                "category": "Kubernetes"
            },
            {
                "command": "extension.vsKubernetesFindLocalTunnelDebugProviders",
                "title": "Find Local Tunnel Debug Providers on Marketplace",
                "category": "Kubernetes"
            },
            {
                "command": "extension.vsKubernetesRemoveDebug",
                "title": "Remove Debug",
                "category": "Kubernetes"
            },
            {
                "command": "extension.vsKubernetesConfigureFromCluster",
                "title": "Add Existing Cluster",
                "category": "Kubernetes"
            },
            {
                "command": "extension.vsKubernetesCreateCluster",
                "title": "Create Cluster",
                "category": "Kubernetes"
            },
            {
                "command": "extension.vsKubernetesUseContext",
                "title": "Set as Current Cluster",
                "category": "Kubernetes"
            },
            {
                "command": "extension.vsKubernetesUseKubeconfig",
                "title": "Set Kubeconfig",
                "category": "Kubernetes"
            },
            {
                "command": "extension.vsKubernetesClusterInfo",
                "title": "Show Cluster Info",
                "category": "Kubernetes"
            },
            {
                "command": "extension.vsKubernetesDeleteContext",
                "title": "Delete from kubeconfig",
                "category": "Kubernetes"
            },
            {
                "command": "extension.vsKubernetesUseNamespace",
                "title": "Use Namespace",
                "category": "Kubernetes"
            },
            {
                "command": "extension.vsKubernetesDashboard",
                "title": "Open Dashboard",
                "category": "Kubernetes"
            },
            {
                "command": "extension.vsMinikubeStop",
                "title": "Stop minikube",
                "category": "Kubernetes"
            },
            {
                "command": "extension.vsMinikubeStart",
                "title": "Start minikube",
                "category": "Kubernetes"
            },
            {
                "command": "extension.vsMinikubeStatus",
                "title": "Minikube status",
                "category": "Kubernetes"
            },
            {
                "command": "extension.vsKubernetesPortForward",
                "title": "Port Forward",
                "category": "Kubernetes"
            },
            {
                "command": "extension.vsKubernetesCopy",
                "title": "Copy Name",
                "category": "Kubernetes"
            },
            {
                "command": "extension.vsKubernetesAddFile",
                "title": "Add File(s)",
                "category": "Kubernetes"
            },
            {
                "command": "extension.vsKubernetesDeleteFile",
                "title": "Delete File",
                "category": "Kubernetes"
            },
            {
                "command": "extension.vsKubernetesCronJobRunNow",
                "title": "Run CronJob Now",
                "category": "Kubernetes"
            },
            {
                "command": "extension.vsKubernetesRefreshExplorer",
                "title": "Refresh",
                "category": "Kubernetes",
                "icon": {
                    "light": "images/light/refresh.svg",
                    "dark": "images/dark/refresh.svg"
                }
            },
            {
                "command": "extension.vsKubernetesShowEvents",
                "title": "Show Events",
                "category": "Kubernetes"
            },
            {
                "command": "extension.vsKubernetesFollowEvents",
                "title": "Follow Events",
                "category": "Kubernetes"
            },
            {
                "command": "extension.vsKubernetesRefreshHelmRepoExplorer",
                "title": "Refresh",
                "category": "Helm",
                "icon": {
                    "light": "images/light/refresh.svg",
                    "dark": "images/dark/refresh.svg"
                }
            },
            {
                "command": "extension.helmVersion",
                "title": "Version",
                "description": "Get the version of the local Helm client.",
                "category": "Helm"
            },
            {
                "command": "extension.helmLint",
                "title": "Lint",
                "description": "Run the Helm linter on this chart.",
                "category": "Helm"
            },
            {
                "command": "extension.helmDepUp",
                "title": "Dependency Update",
                "description": "Update the dependencies listed in requirements.yaml.",
                "category": "Helm"
            },
            {
                "command": "extension.helmDryRun",
                "title": "Dry Run",
                "description": "Run 'helm install --dry-run --debug' on this chart.",
                "category": "Helm"
            },
            {
                "command": "extension.helmTemplate",
                "title": "Template",
                "description": "Run 'helm template' on this chart.",
                "category": "Helm"
            },
            {
                "command": "extension.helmInsertReq",
                "title": "Insert Dependency",
                "description": "Insert a dependency YAML fragment",
                "category": "Helm"
            },
            {
                "command": "extension.helmTemplatePreview",
                "title": "Preview Template",
                "description": "Run 'helm template' on this chart and show only this file.",
                "category": "Helm"
            },
            {
                "command": "extension.helmFetchValues",
                "title": "Fetch values",
                "description": "Fetches values.yaml from the chart",
                "category": "Helm"
            },
            {
                "command": "extension.helmInspectChart",
                "title": "Inspect Chart",
                "description": "Inspect a Helm Chart",
                "category": "Helm"
            },
            {
                "command": "extension.helmCreate",
                "title": "Create Chart",
                "description": "Create a new Helm Chart",
                "category": "Helm"
            },
            {
                "command": "extension.helmConvertToTemplate",
                "title": "Convert to Template",
                "description": "Convert this manifest to a Helm template",
                "category": "Helm"
            },
            {
                "command": "extension.helmParameterise",
                "title": "Convert to Template Parameter",
                "description": "Convert this value to a Helm template parameter",
                "category": "Helm"
            },
            {
                "command": "extension.helmGet",
                "title": "Get Release",
                "description": "Get a Helm release from the cluster",
                "category": "Helm"
            },
            {
                "command": "extension.helmPackage",
                "title": "Package",
                "description": "Package a chart directory into a versioned chart archive file.",
                "category": "Helm"
            },
            {
                "command": "extension.helmFetch",
                "title": "Fetch",
                "description": "Fetch a Helm chart into the current project",
                "category": "Helm"
            },
            {
                "command": "extension.helmInstall",
                "title": "Install",
                "description": "Install a Helm chart into the cluster",
                "category": "Helm"
            },
            {
                "command": "extension.helmUninstall",
                "title": "Uninstall",
                "description": "Uninstall a Helm release",
                "category": "Helm"
            },
            {
                "command": "extension.helmRollback",
                "title": "Rollback",
                "description": "Rollback Helm Release",
                "category": "Helm"
            },
            {
                "command": "extension.helmDependencies",
                "title": "Show Dependencies",
                "description": "List the dependencies of a Helm chart",
                "category": "Helm"
            },
            {
                "command": "extension.vsKubernetesRefreshCloudExplorer",
                "title": "Refresh",
                "category": "Kubernetes",
                "icon": {
                    "light": "images/light/refresh.svg",
                    "dark": "images/dark/refresh.svg"
                }
            },
            {
                "command": "kubernetes.cloudExplorer.mergeIntoKubeconfig",
                "title": "Merge into Kubeconfig",
                "description": "Merge the cluster's kubeconfig into your existing kubeconfig"
            },
            {
                "command": "kubernetes.cloudExplorer.saveKubeconfig",
                "title": "Save Kubeconfig",
                "description": "Save the cluster's kubeconfig as a kubeconfig file"
            },
            {
                "command": "kubernetes.cloudExplorer.findProviders",
                "title": "Find Cloud Providers on Marketplace",
                "description": "Find extensions that add clouds to the Cloud Explorer"
            },
            {
                "command": "kubernetes.portForwarding.showSessions",
                "title": "Show Port Forwarding Sessions",
                "category": "Kubernetes"
            }
        ],
        "keybindings": [
            {
                "command": "extension.vsKubernetesDescribe.Refresh",
                "key": "shift+ctrl+r",
                "mac": "shift+cmd+r",
                "when": "vscodeKubernetesDescribeContext"
            }
        ],
        "languages": [
            {
                "id": "helm",
                "aliases": [
                    "helm-template",
                    "helm"
                ],
                "filenamePatterns": [
                    "**/templates/*.yaml",
                    "**/templates/*.yml",
                    "**/templates/*.tpl",
                    "**/templates/**/*.yaml",
                    "**/templates/**/*.yml",
                    "**/templates/**/*.tpl"
                ],
                "configuration": "./language-configuration.json"
            },
            {
                "id": "ignore",
                "filenames": [
                    ".helmignore"
                ]
            },
            {
                "id": "yaml",
                "filenames": [
                    "Chart.lock",
                    "requirements.lock",
                    "**/.kube/config"
                ]
            }
        ],
        "grammars": [
            {
                "language": "helm",
                "scopeName": "source.helm",
                "path": "./syntaxes/helm.tmLanguage.json"
            }
        ],
        "snippets": [
            {
                "language": "helm",
                "path": "./snippets/helm.json"
            }
        ],
        "debuggers": []
    },
    "scripts": {
        "vscode:prepublish": "npm run vscode:prepublish:ext && npm run vscode:prepublish:view",
        "vscode:prepublish:ext": "webpack --mode production",
        "vscode:prepublish:view": "webpack --mode production --config src/components/logs/webpack.config.js",
        "lint": "eslint -c .eslintrc.js --ext .ts ./src",
        "compile": "npm run compile:ext && npm run compile:view",
        "compile:ext": "webpack --mode none",
        "compile:view": "webpack --mode none --config src/components/logs/webpack.config.js",
        "watch": "webpack --mode development --watch --info-verbosity verbose",
        "test-compile": "tsc -p ./",
        "test": "npm run test-compile && node ./out/test/runTest.js",
        "package": "vsce package"
    },
    "extensionDependencies": [
        "redhat.vscode-yaml"
    ],
    "dependencies": {
<<<<<<< HEAD
        "@azure/arm-containerservice": "^21.5.0",
        "@kubernetes/client-node": "^1.1.0",
=======
        "@kubernetes/client-node": "^1.1.2",
>>>>>>> 02a209d4
        "@microsoft/vscode-azext-azureauth": "^4.1.1",
        "@vscode/test-electron": "^2.5.2",
        "ansi-to-html": "^0.7.2",
        "compare-versions": "^6.1.1",
        "docker-file-parser": "^1.0.7",
        "dockerfile-parse": "^0.2.0",
        "download": "^8.0.0",
        "fuzzysearch": "^1.0.3",
        "js-yaml": "^4.1.0",
        "lodash": "^4.17.21",
        "mkdirp": "^3.0.1",
        "moment": "^2.30.1",
        "node-yaml-parser": "^0.0.9",
        "opn": "^6.0.0",
        "pluralize": "^8.0.0",
        "portfinder": "^1.0.32",
        "request": "^2.88.2",
        "rxjs": "^7.8.2",
        "semver": "^7.7.1",
        "shelljs": "^0.9.2",
        "spawn-rx": "^5.1.2",
        "tar": "^7.4.3",
        "tmp": "^0.2.3",
        "unzipper": "^0.10.14",
        "vscode-extension-telemetry": "^0.4.5",
        "vscode-uri": "^3.1.0",
        "yaml-ast-parser": "^0.0.43",
        "yamljs": "^0.3.0",
        "dompurify": "^3.2.4"
    },
    "devDependencies": {
        "@bendera/vscode-webview-elements": "^0.17.2",
        "@types/glob": "^8.1.0",
        "@types/js-yaml": "^4.0.9",
        "@types/lodash": "^4.17.16",
        "@types/mkdirp": "^2.0.0",
        "@types/mocha": "^10.0.10",
        "@types/node": "^22.14.0",
        "@types/pluralize": "^0.0.33",
        "@types/request": "^2.48.12",
        "@types/semver": "^7.7.0",
        "@types/shelljs": "^0.8.15",
        "@types/sinon": "^17.0.3",
        "@types/tar": "^6.1.13",
        "@types/tmp": "^0.2.6",
        "@types/unzipper": "^0.10.9",
        "@types/vscode": "^1.98.0",
        "@types/websocket": "^1.0.10",
        "@types/yamljs": "^0.2.34",
        "@typescript-eslint/eslint-plugin": "^8.30.1",
        "@typescript-eslint/parser": "^8.29.1",
        "@vscode/vsce": "^3.2.2",
        "eslint": "^9.21.0",
        "eslint-webpack-plugin": "^4.2.0",
        "file-loader": "^6.2.0",
        "glob": "^11.0.1",
        "gulp": "^5.0.0",
        "gulp-tslint": "^8.1.4",
        "html-webpack-plugin": "^5.6.3",
        "mocha": "^11.1.0",
        "sinon": "^20.0.0",
        "ts-loader": "^9.5.2",
        "tslint": "^6.1.3",
        "typescript": "^5.7.3",
        "webpack": "^5.99.6",
        "webpack-cli": "^6.0.1"
    },
    "repository": {
        "type": "git",
        "url": "https://github.com/vscode-kubernetes-tools/vscode-kubernetes-tools"
    }
}<|MERGE_RESOLUTION|>--- conflicted
+++ resolved
@@ -1261,12 +1261,8 @@
         "redhat.vscode-yaml"
     ],
     "dependencies": {
-<<<<<<< HEAD
         "@azure/arm-containerservice": "^21.5.0",
-        "@kubernetes/client-node": "^1.1.0",
-=======
         "@kubernetes/client-node": "^1.1.2",
->>>>>>> 02a209d4
         "@microsoft/vscode-azext-azureauth": "^4.1.1",
         "@vscode/test-electron": "^2.5.2",
         "ansi-to-html": "^0.7.2",
