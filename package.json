--- conflicted
+++ resolved
@@ -228,7 +228,6 @@
                             "type": "boolean",
                             "description": "If true, show Kubernetes resource commands on file context menu for all YAML files"
                         },
-<<<<<<< HEAD
                         "imageBuildTool": {
                             "type": "string",
                             "enum": [
@@ -236,7 +235,7 @@
                                 "Buildah"
                             ],
                             "description": "Container image build tool. By default, Docker."
-=======
+                        },
                         "vs-kubernetes.python-autodetect-remote-root": {
                             "type": "boolean",
                             "description": "If true will try to automatically get the root location of the source code in the container (Python)."
@@ -248,7 +247,6 @@
                         "vs-kubernetes.python-debug-port": {
                             "type": "number",
                             "description": "Remote debugging port for Python. Usually 5678."
->>>>>>> cb4fe562
                         }
                     },
                     "default": {
