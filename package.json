--- conflicted
+++ resolved
@@ -556,10 +556,7 @@
     ],
     "dependencies": {
         "@types/restify": "^5.0.7",
-<<<<<<< HEAD
-=======
         "clipboardy": "^1.2.3",
->>>>>>> d609563d
         "compare-versions": "^3.1.0",
         "docker-file-parser": "^1.0.3",
         "dockerfile-parse": "^0.2.0",
