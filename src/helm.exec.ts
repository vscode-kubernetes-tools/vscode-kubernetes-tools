--- conflicted
+++ resolved
@@ -317,15 +317,9 @@
         // --dry-run is deprecated in Helm v4, use --dry-run=client instead
         const dryRunArg = (syntaxVersion === HelmSyntaxVersion.V4) ? '--dry-run=client' : '--dry-run';
         logger.log("⎈⎈⎈ Installing (dry-run) " + path);
-<<<<<<< HEAD
-        helmExec(`install --dry-run ${generateNameArg} --debug "${path}"`, (code, out, err) => {
+        helmExec(`install ${dryRunArg} ${generateNameArg} --debug "${path}"`, (code, out, err) => {
             logger.logAndShow(out);
             logger.logAndShow(err);
-=======
-        helmExec(`install ${dryRunArg} ${generateNameArg} --debug "${path}"`, (code, out, err) => {
-            logger.log(out);
-            logger.log(err);
->>>>>>> 9b506616
             if (code !== 0) {
                 logger.logAndShow("⎈⎈⎈ INSTALL FAILED");
             }
@@ -522,16 +516,11 @@
     const ns = await currentNamespace(kubectl);
     const nsArg = ns ? `--namespace ${ns}` : '';
     const versionArg = version ? `--version ${version}` : '';
-<<<<<<< HEAD
-    const generateNameArg = (syntaxVersion === HelmSyntaxVersion.V3) ? '--generate-name' : '';
+    const generateNameArg = (syntaxVersion === HelmSyntaxVersion.V3 || syntaxVersion === HelmSyntaxVersion.V4) ? '--generate-name' : '';
     logger.log(`⎈⎈⎈ Installing ${chartId}...`);
     const sr = await host.longRunning(`Installing ${chartId}...`, () =>
         helmExecAsync(`install ${chartId} ${versionArg} ${nsArg} ${generateNameArg}`)
     );
-=======
-    const generateNameArg = (syntaxVersion === HelmSyntaxVersion.V3 || syntaxVersion === HelmSyntaxVersion.V4) ? '--generate-name' : '';
-    const sr = await helmExecAsync(`install ${chartId} ${versionArg} ${nsArg} ${generateNameArg}`);
->>>>>>> 9b506616
     if (!sr || sr.code !== 0) {
         const message = sr ? sr.stderr : "Unable to run Helm";
         logger.logAndShow(message);
