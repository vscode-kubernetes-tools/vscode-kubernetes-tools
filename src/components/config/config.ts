--- conflicted
+++ resolved
@@ -154,8 +154,7 @@
 
 export function getDisabledLinters(): string[] {
     const config = vscode.workspace.getConfiguration(EXTENSION_CONFIG_KEY);
-<<<<<<< HEAD
-    return config['disable-linters'] as string[];
+    return config['disable-linters'] as string[] || [];
 }
 
 // nodejs debugger attach  options
@@ -171,7 +170,4 @@
 // remote debugging port for nodejs. Usually 9229
 export function getNodejsDebugPort(): number | undefined {
     return vscode.workspace.getConfiguration(EXTENSION_CONFIG_KEY)['vs-kubernetes.nodejs-debug-port'];
-=======
-    return config['disable-linters'] as string[] || [];
->>>>>>> 387ae28c
 }