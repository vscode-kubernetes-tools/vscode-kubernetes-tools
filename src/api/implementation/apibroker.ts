--- conflicted
+++ resolved
@@ -12,12 +12,7 @@
 import { KubernetesExplorer } from "../../components/clusterexplorer/explorer";
 import { CloudExplorer } from "../../components/cloudexplorer/cloudexplorer";
 import { PortForwardStatusBarManager } from "../../components/kubectl/port-forward-ui";
-<<<<<<< HEAD
 import { LocalTunnelDebugger } from "../../components/localtunneldebugger/localtunneldebugger";
-
-export function apiBroker(clusterProviderRegistry: ClusterProviderRegistry, kubectlImpl: Kubectl, portForwardStatusBarManager: PortForwardStatusBarManager, 
-    explorer: KubernetesExplorer, cloudExplorer: CloudExplorer, localTunnelDebugger: LocalTunnelDebugger): APIBroker {
-=======
 import { EventEmitter } from "vscode";
 import { ActiveValueTracker } from "../../components/contextmanager/active-value-tracker";
 import { KubeconfigPath } from "../../components/kubectl/kubeconfig";
@@ -29,11 +24,11 @@
     portForwardStatusBarManager: PortForwardStatusBarManager,
     explorer: KubernetesExplorer,
     cloudExplorer: CloudExplorer,
+    localTunnelDebugger: LocalTunnelDebugger,
     onDidChangeKubeconfigEmitter: EventEmitter<KubeconfigPath>,
     activeContextTracker: ActiveValueTracker<string | null>,
     onDidChangeNamespaceEmitter: EventEmitter<string>): APIBroker {
 
->>>>>>> 58a489b6
     return {
         get(component: string, version: string): API<any> {
             switch (component) {
@@ -42,12 +37,8 @@
                 case "helm": return helm.apiVersion(version);
                 case "clusterexplorer": return clusterexplorer.apiVersion(explorer, version);
                 case "cloudexplorer": return cloudexplorer.apiVersion(cloudExplorer, version);
-<<<<<<< HEAD
                 case "localtunneldebugger": return localtunneldebugger.apiVersion(localTunnelDebugger, version);
-                case "configuration": return configuration.apiVersion(version);
-=======
                 case "configuration": return configuration.apiVersion(version, onDidChangeKubeconfigEmitter, activeContextTracker, onDidChangeNamespaceEmitter);
->>>>>>> 58a489b6
                 default: return versionUnknown;
             }
         },
