'use strict';

// The module 'vscode' contains the VS Code extensibility API
// Import the module and reference it with the alias vscode in your code below
import * as vscode from 'vscode';

// Standard node imports
import * as os from 'os';
import * as path from 'path';
import { fs } from './fs';

// External dependencies
import * as yaml from 'js-yaml';
import * as dockerfileParse from 'dockerfile-parse';
import * as tmp from 'tmp';
import * as uuid from 'uuid';
import * as clipboard from 'clipboardy';

// Internal dependencies
import { host } from './host';
import { loadConfigMapData, addKubernetesConfigFile, deleteKubernetesConfigFile } from './configMap';
import * as explainer from './explainer';
import { shell, Shell, ShellResult, ShellHandler } from './shell';
import * as configmaps from './configMap';
import * as configureFromCluster from './configurefromcluster';
import * as createCluster from './createcluster';
import * as kuberesources from './kuberesources';
import * as docker from './docker';
import { kubeChannel } from './kubeChannel';
import * as kubeconfig from './kubeconfig';
import { create as kubectlCreate, Kubectl } from './kubectl';
import * as kubectlUtils from './kubectlUtils';
import * as explorer from './explorer';
import { create as draftCreate, Draft, CheckPresentMode as DraftCheckPresentMode } from './draft/draft';
import * as logger from './logger';
import * as helm from './helm';
import * as helmexec from './helm.exec';
import { HelmRequirementsCodeLensProvider } from './helm.requirementsCodeLens';
import { HelmTemplateHoverProvider } from './helm.hoverProvider';
import { HelmTemplatePreviewDocumentProvider, HelmInspectDocumentProvider } from './helm.documentProvider';
import { HelmTemplateCompletionProvider } from './helm.completionProvider';
import { Reporter } from './telemetry';
import * as telemetry from './telemetry-helper';
import * as extensionapi from './extension.api';
<<<<<<< HEAD
import {dashboardKubernetes} from './components/kubectl/dashboard';
import {startMinikube, stopMinikube} from './components/clusterprovider/minikube/minikube';
import {portForwardKubernetes} from './components/kubectl/port-forward';
=======
import { dashboardKubernetes } from './components/kubectl/dashboard';
import { portForwardKubernetes } from './components/kubectl/port-forward';
>>>>>>> f01ca7d5
import { Errorable, failed, succeeded } from './errorable';
import { Git } from './components/git/git';
import { DebugSession } from './debug/debugSession';
import { getDebugProviderOfType, getSupportedDebuggerTypes } from './debug/providerRegistry';

import { registerYamlSchemaSupport } from './yaml-support/yaml-schema';
import * as clusterproviderregistry from './components/clusterprovider/clusterproviderregistry';
import * as azureclusterprovider from './components/clusterprovider/azure/azureclusterprovider';
import * as minikubeclusterprovider from './components/clusterprovider/minikube/minikubeclusterprovider';
import { KubernetesCompletionProvider } from "./yaml-support/yaml-snippet";
import { showWorkspaceFolderPick } from './hostutils';
import { DraftConfigurationProvider } from './draft/draftConfigurationProvider';
import { installHelm, installDraft, installKubectl } from './components/installer/installer';
import { KubernetesResourceVirtualFileSystemProvider, K8S_RESOURCE_SCHEME } from './kuberesources.virtualfs';
import { Container, isPod, isKubernetesResource, KubernetesCollection, Pod, KubernetesResource } from './kuberesources.objectmodel';

let explainActive = false;
let swaggerSpecPromise = null;

const kubectl = kubectlCreate(host, fs, shell, installDependencies);
const draft = draftCreate(host, fs, shell, installDependencies);
const configureFromClusterUI = configureFromCluster.uiProvider();
const createClusterUI = createCluster.uiProvider();
const clusterProviderRegistry = clusterproviderregistry.get();
const configMapProvider = new configmaps.ConfigMapTextProvider(kubectl);
const git = new Git(shell);

export const overwriteMessageItems: vscode.MessageItem[] = [
    {
        title: "Overwrite"
    },
    {
        title: "Cancel",
        isCloseAffordance: true
    }
];

export const deleteMessageItems: vscode.MessageItem[] = [
    {
        title: "Delete"
    },
    {
        title: "Cancel",
        isCloseAffordance: true
    }
];

// Filters for different Helm file types.
// TODO: Consistently apply these to the providers registered.
export const HELM_MODE: vscode.DocumentFilter = { language: "helm", scheme: "file" };
export const HELM_REQ_MODE: vscode.DocumentFilter = { language: "helm", scheme: "file", pattern: "**/requirements.yaml"};
export const HELM_CHART_MODE: vscode.DocumentFilter = { language: "helm", scheme: "file", pattern: "**/Chart.yaml" };
export const HELM_TPL_MODE: vscode.DocumentFilter = { language: "helm", scheme: "file", pattern: "**/templates/*.*" };

// this method is called when your extension is activated
// your extension is activated the very first time the command is executed
export async function activate(context): Promise<extensionapi.ExtensionAPI> {
    kubectl.checkPresent('activation');

    const treeProvider = explorer.create(kubectl, host);
    const resourceDocProvider = new KubernetesResourceVirtualFileSystemProvider(kubectl, host, vscode.workspace.rootPath);
    const previewProvider = new HelmTemplatePreviewDocumentProvider();
    const inspectProvider = new HelmInspectDocumentProvider();
    const completionProvider = new HelmTemplateCompletionProvider();
    const completionFilter = [
        "helm",
        {pattern: "**/templates/NOTES.txt"}
    ];

    const draftDebugProvider = new DraftConfigurationProvider();
    let draftDebugSession: vscode.DebugSession;

    const subscriptions = [

        // Commands - Kubernetes
        registerCommand('extension.vsKubernetesCreate',
            maybeRunKubernetesCommandForActiveWindow.bind(this, 'create', "Kubernetes Creating...")
        ),
        registerCommand('extension.vsKubernetesDelete', deleteKubernetes),
        registerCommand('extension.vsKubernetesApply', applyKubernetes),
        registerCommand('extension.vsKubernetesExplain', explainActiveWindow),
        registerCommand('extension.vsKubernetesLoad', loadKubernetes),
        registerCommand('extension.vsKubernetesGet', getKubernetes),
        registerCommand('extension.vsKubernetesRun', runKubernetes),
        registerCommand('extension.vsKubernetesShowLogs', logsKubernetes),
        registerCommand('extension.vsKubernetesFollowLogs', (explorerNode: explorer.ResourceNode) => {logsKubernetes(explorerNode, true);}),
        registerCommand('extension.vsKubernetesExpose', exposeKubernetes),
        registerCommand('extension.vsKubernetesDescribe', describeKubernetes),
        registerCommand('extension.vsKubernetesSync', syncKubernetes),
        registerCommand('extension.vsKubernetesExec', execKubernetes),
        registerCommand('extension.vsKubernetesTerminal', terminalKubernetes),
        registerCommand('extension.vsKubernetesDiff', diffKubernetes),
        registerCommand('extension.vsKubernetesScale', scaleKubernetes),
        registerCommand('extension.vsKubernetesDebug', debugKubernetes),
        registerCommand('extension.vsKubernetesRemoveDebug', removeDebugKubernetes),
        registerCommand('extension.vsKubernetesDebugAttach', debugAttachKubernetes),
        registerCommand('extension.vsKubernetesConfigureFromCluster', configureFromClusterKubernetes),
        registerCommand('extension.vsKubernetesCreateCluster', createClusterKubernetes),
        registerCommand('extension.vsKubernetesRefreshExplorer', () => treeProvider.refresh()),
        registerCommand('extension.vsKubernetesUseContext', useContextKubernetes),
        registerCommand('extension.vsKubernetesClusterInfo', clusterInfoKubernetes),
        registerCommand('extension.vsKubernetesDeleteContext', deleteContextKubernetes),
        registerCommand('extension.vsKubernetesUseNamespace', useNamespaceKubernetes),
<<<<<<< HEAD
        registerCommand('extension.vsKubernetesDashboard', dashboardKubernetes),
        registerCommand('extension.vsMinikubeStop', stopMinikube),
        registerCommand('extension.vsMinikubeStart', startMinikube),
=======
        registerCommand('extension.vsKubernetesDashboard', () => { dashboardKubernetes(kubectl); }),
>>>>>>> f01ca7d5
        registerCommand('extension.vsKubernetesCopy', copyKubernetes),
        registerCommand('extension.vsKubernetesPortForward', (obj) => { portForwardKubernetes(kubectl, obj); }),
        registerCommand('extension.vsKubernetesLoadConfigMapData', configmaps.loadConfigMapData),
        registerCommand('extension.vsKubernetesDeleteFile', (obj) => { deleteKubernetesConfigFile(kubectl, obj, treeProvider); }),
        registerCommand('extension.vsKubernetesAddFile', (obj) => { addKubernetesConfigFile(kubectl, obj, treeProvider); }),

        // Commands - Helm
        registerCommand('extension.helmVersion', helmexec.helmVersion),
        registerCommand('extension.helmTemplate', helmexec.helmTemplate),
        registerCommand('extension.helmTemplatePreview', helmexec.helmTemplatePreview),
        registerCommand('extension.helmLint', helmexec.helmLint),
        registerCommand('extension.helmInspectValues', helmexec.helmInspectValues),
        registerCommand('extension.helmDryRun', helmexec.helmDryRun),
        registerCommand('extension.helmDepUp', helmexec.helmDepUp),
        registerCommand('extension.helmInsertReq', helmexec.insertRequirement),
        registerCommand('extension.helmCreate', helmexec.helmCreate),

        // Commands - Draft
        registerCommand('extension.draftVersion', execDraftVersion),
        registerCommand('extension.draftCreate', execDraftCreate),
        registerCommand('extension.draftUp', execDraftUp),

        // Draft debug configuration provider
        vscode.debug.registerDebugConfigurationProvider('draft', draftDebugProvider),

        // HTML renderers
        vscode.workspace.registerTextDocumentContentProvider(configureFromCluster.uriScheme, configureFromClusterUI),
        vscode.workspace.registerTextDocumentContentProvider(createCluster.uriScheme, createClusterUI),
        vscode.workspace.registerTextDocumentContentProvider(helm.PREVIEW_SCHEME, previewProvider),
        vscode.workspace.registerTextDocumentContentProvider(helm.INSPECT_SCHEME, inspectProvider),

        // Completion providers
        vscode.languages.registerCompletionItemProvider(completionFilter, completionProvider),
        vscode.languages.registerCompletionItemProvider('yaml', new KubernetesCompletionProvider()),

        // Hover providers
        vscode.languages.registerHoverProvider(
            { language: 'json', scheme: 'file' },
            { provideHover: provideHoverJson }
        ),
        vscode.languages.registerHoverProvider(
            { language: 'yaml', scheme: 'file' },
            { provideHover: provideHoverYaml }
        ),
        vscode.languages.registerHoverProvider(HELM_MODE, new HelmTemplateHoverProvider()),

        // Tree data providers
        vscode.window.registerTreeDataProvider('extension.vsKubernetesExplorer', treeProvider),

        // Temporarily loaded resource providers
        vscode.workspace.registerFileSystemProvider(K8S_RESOURCE_SCHEME, resourceDocProvider, { /* TODO: case sensitive? */ }),

        // Code lenses
        vscode.languages.registerCodeLensProvider(HELM_REQ_MODE, new HelmRequirementsCodeLensProvider()),

        // Telemetry
        registerTelemetry(context)
    ];

    await azureclusterprovider.init(clusterProviderRegistry, { shell: shell, fs: fs });
    await minikubeclusterprovider.init(clusterProviderRegistry, { shell: shell });
    // On save, refresh the Helm YAML preview.
    vscode.workspace.onDidSaveTextDocument((e: vscode.TextDocument) => {
        if (!editorIsActive()) {
            if (helm.hasPreviewBeenShown()) {
                logger.helm.log("WARNING: No active editor during save. Helm preview was not updated.");
            }
            return;
        }
        if (e === vscode.window.activeTextEditor.document) {
            let doc = vscode.window.activeTextEditor.document;
            if (doc.uri.scheme != "file") {
                return;
            }
            let u = vscode.Uri.parse(helm.PREVIEW_URI);
            previewProvider.update(u);
        }

        // if there is an active Draft debugging session, restart the cycle
        if (draftDebugSession != undefined) {
            const session = vscode.debug.activeDebugSession;

            // TODO - how do we make sure this doesn't affect all other debugging sessions?
            // TODO - maybe check to see if `draft.toml` is present in the workspace
            // TODO - check to make sure we enable this only when Draft is installed
            if (session != undefined) {
                draftDebugSession.customRequest('evaluate', { restart: true });
            }
        }
    });

    vscode.debug.onDidTerminateDebugSession((e) => {

        // if there is an active Draft debugging session, restart the cycle
        if (draftDebugSession != undefined) {
            const session = vscode.debug.activeDebugSession;

            // TODO - how do we make sure this doesn't affect all other debugging sessions?
            // TODO - maybe check to see if `draft.toml` is present in the workspace
            // TODO - check to make sure we enable this only when Draft is installed
            if (session != undefined) {
                draftDebugSession.customRequest('evaluate', { stop: true });
            }
        }
    });

    // On editor change, refresh the Helm YAML preview
    vscode.window.onDidChangeActiveTextEditor((e: vscode.TextEditor) => {
        if (!editorIsActive()) {
            return;
        }
        let doc = vscode.window.activeTextEditor.document;
        if (doc.uri.scheme != "file") {
            return;
        }
        let u = vscode.Uri.parse(helm.PREVIEW_URI);
        previewProvider.update(u);
    });


    vscode.debug.onDidChangeActiveDebugSession((e: vscode.DebugSession)=> {
        if (e != undefined) {
            // keep a copy of the initial Draft debug session
            if (e.name.indexOf('Draft') >= 0) {
                draftDebugSession = e;
            }
        }
    });

    subscriptions.forEach((element) => {
        context.subscriptions.push(element);
    }, this);
    await registerYamlSchemaSupport();
    vscode.workspace.registerTextDocumentContentProvider(configmaps.uriScheme, configMapProvider);
    return {
        apiVersion: '0.1',
        clusterProviderRegistry: clusterProviderRegistry
    };
}

// this method is called when your extension is deactivated
export const deactivate = () => { };

function registerCommand(command: string, callback: (...args: any[]) => any): vscode.Disposable {
    const wrappedCallback = telemetry.telemetrise(command, callback);
    return vscode.commands.registerCommand(command, wrappedCallback);
}

function registerTelemetry(context: vscode.ExtensionContext): vscode.Disposable {
    return new Reporter(context);
}

function provideHover(document, position, token, syntax): Promise<vscode.Hover> {
    return new Promise(async (resolve) => {
        if (!explainActive) {
            resolve(null);
            return;
        }

        const body = document.getText();
        let obj: any = {};

        try {
            obj = syntax.parse(body);
        } catch (err) {
            // Bad document
            resolve(null);
            return;
        }

        // Not a k8s object.
        if (!obj.kind) {
            resolve(null);
            return;
        }

        let property = findProperty(document.lineAt(position.line)),
            field = syntax.parse(property),
            parentLine = syntax.findParent(document, position.line);

        while (parentLine !== -1) {
            let parentProperty = findProperty(document.lineAt(parentLine));
            field = syntax.parse(parentProperty) + '.' + field;
            parentLine = syntax.findParent(document, parentLine);
        }

        if (field === 'kind') {
            field = '';
        }

        explain(obj, field).then(
            (msg: string) => resolve(new vscode.Hover(msg))
        );
    });

}

function provideHoverJson(document, position, token) {
    const syntax = {
        parse: (text) => JSON.parse(text),
        findParent: (document, parentLine) => findParentJson(document, parentLine - 1)
    };

    return provideHover(document, position, token, syntax);
}

function provideHoverYaml(document, position, token) {
    const syntax = {
        parse: (text) => yaml.safeLoad(text),
        findParent: (document, parentLine) => findParentYaml(document, parentLine)
    };

    return provideHover(document, position, token, syntax);
}

function findProperty(line) {
    let ix = line.text.indexOf(':');
    return line.text.substring(line.firstNonWhitespaceCharacterIndex, ix);
}

function findParentJson(document, line) {
    let count = 1;
    while (line >= 0) {
        const txt = document.lineAt(line);
        if (txt.text.indexOf('}') !== -1) {
            count = count + 1;
        }
        if (txt.text.indexOf('{') !== -1) {
            count = count - 1;
            if (count === 0) {
                break;
            }
        }
        line = line - 1;
    }
    while (line >= 0) {
        const txt = document.lineAt(line);
        if (txt.text.indexOf(':') !== -1) {
            return line;
        }
        line = line - 1;
    }
    return line;
}

function findParentYaml(document, line) {
    let indent = yamlIndentLevel(document.lineAt(line).text);
    while (line >= 0) {
        let txt = document.lineAt(line);
        if (yamlIndentLevel(txt.text) < indent) {
            return line;
        }
        line = line - 1;
    }
    return line;
}

function yamlIndentLevel(str) {
    let i = 0;

    //eslint-disable-next-line no-constant-condition
    while (true) {
        if (str.length <= i || !isYamlIndentChar(str.charAt(i))) {
            return i;
        }
        ++i;
    }
}

function isYamlIndentChar(ch) {
    return ch === ' ' || ch === '-';
}

async function explain(obj, field) {
    return new Promise((resolve) => {
        if (!obj.kind) {
            vscode.window.showErrorMessage("Not a Kubernetes API Object!");
            resolve(null);
        }

        let ref = obj.kind;
        if (field && field.length > 0) {
            ref = ref + '.' + field;
        }

        if (!swaggerSpecPromise) {
            swaggerSpecPromise = explainer.readSwagger();
        }

        swaggerSpecPromise.then((s) => {
            resolve(explainer.readExplanation(s, ref));
        });
    });
}

function explainActiveWindow() {
    let editor = vscode.window.activeTextEditor;
    let bar = initStatusBar();

    if (!editor) {
        vscode.window.showErrorMessage('No active editor!');
        bar.hide();
        return; // No open text editor
    }

    explainActive = !explainActive;
    if (explainActive) {
        vscode.window.showInformationMessage('Kubernetes API explain activated.');
        bar.show();
        if (!swaggerSpecPromise) {
            swaggerSpecPromise = explainer.readSwagger();
        }
    } else {
        vscode.window.showInformationMessage('Kubernetes API explain deactivated.');
        bar.hide();
    }
}


let statusBarItem;

function initStatusBar() {
    if (!statusBarItem) {
        statusBarItem = vscode.window.createStatusBarItem(vscode.StatusBarAlignment.Left);
        statusBarItem.text = 'kubernetes-api-explain';
    }

    return statusBarItem;
}

// Runs a command for the text in the active window.
// Expects that it can append a filename to 'command' to create a complete kubectl command.
//
// @parameter command string The command to run
function maybeRunKubernetesCommandForActiveWindow(command, progressMessage) {
    let text, proc;

    let editor = vscode.window.activeTextEditor;
    if (!editor) {
        vscode.window.showErrorMessage('This command operates on the open document. Open your Kubernetes resource file, and try again.');
        return false; // No open text editor
    }
    let namespace = vscode.workspace.getConfiguration('vs-kubernetes')['vs-kubernetes.namespace'];
    if (namespace) {
        command = command + ' --namespace ' + namespace + ' ';
    }

    const isKubernetesSyntax = (editor.document.languageId === 'json' || editor.document.languageId === 'yaml');
    const resultHandler = isKubernetesSyntax ? undefined /* default handling */ :
        (code, stdout, stderr) => {
            if (code === 0 ) {
                vscode.window.showInformationMessage(stdout);
            } else {
                vscode.window.showErrorMessage(`Kubectl command failed. The open document might not be a valid Kubernetes resource.  Details: ${stderr}`);
            }
        };

    if (editor.selection) {
        text = editor.document.getText(editor.selection);
        if (text.length > 0) {
            kubectlViaTempFile(command, text, progressMessage, resultHandler);
            return true;
        }
    }
    if (editor.document.isUntitled) {
        text = editor.document.getText();
        if (text.length > 0) {
            kubectlViaTempFile(command, text, progressMessage, resultHandler);
            return true;
        }
        return false;
    }
    // TODO: unify these paths now we handle non-file URIs
    if (editor.document.isDirty) {
        // TODO: I18n this?
        const confirm = "Save";
        const promise = vscode.window.showWarningMessage("You have unsaved changes!", confirm);
        promise.then((value) => {
            if (value && value === confirm) {
                editor.document.save().then((ok) => {
                    if (!ok) {
                        vscode.window.showErrorMessage("Save failed.");
                        return;
                    }
                    kubectlTextDocument(command, editor.document, progressMessage, resultHandler);
                });
            }
        });
    } else {
        kubectlTextDocument(command, editor.document, progressMessage, resultHandler);
    }
    return true;
}

function kubectlTextDocument(command: string, document: vscode.TextDocument, progressMessage: string, resultHandler: ShellHandler | undefined): void {
    if (document.uri.scheme === 'file') {
        const fullCommand = `${command} -f "${document.fileName}"`;
        kubectl.invokeWithProgress(fullCommand, progressMessage, resultHandler);
    } else {
        kubectlViaTempFile(command, document.getText(), progressMessage, resultHandler);
    }
}

function kubectlViaTempFile(command, fileContent, progressMessage, handler?) {
    const tmpobj = tmp.fileSync();
    fs.writeFileSync(tmpobj.name, fileContent);
    console.log(tmpobj.name);
    kubectl.invokeWithProgress(`${command} -f ${tmpobj.name}`, progressMessage, handler);
}

/**
 * Gets the text content (in the case of unsaved or selections), or the filename
 *
 * @param callback function(text, filename)
 */
function getTextForActiveWindow(callback: (data: string | null, file: vscode.Uri | null) => void) {
    let text;
    const editor = vscode.window.activeTextEditor;

    if (!editor) {
        vscode.window.showErrorMessage('No active editor!');
        callback(null, null);
        return;
    }

    if (editor.selection) {
        text = editor.document.getText(editor.selection);

        if (text.length > 0) {
            callback(text, null);
            return;
        }
    }

    if (editor.document.isUntitled) {
        text = editor.document.getText();

        if (text.length === 0) {
            return;
        }

        callback(text, null);
        return;
    }

    if (editor.document.isDirty) {
        // TODO: I18n this?
        let confirm = 'Save';
        let promise = vscode.window.showWarningMessage('You have unsaved changes!', confirm);
        promise.then((value) => {
            if (!value) {
                return;
            }

            if (value !== confirm) {
                return;
            }

            editor.document.save().then((ok) => {
                if (!ok) {
                    vscode.window.showErrorMessage('Save failed.');
                    callback(null, null);
                    return;
                }

                callback(null, editor.document.uri);
            });

            return;
        });
    }

    callback(null, editor.document.uri);
    return;
}

function loadKubernetes(explorerNode?: explorer.ResourceNode) {
    if (explorerNode) {
        loadKubernetesCore(explorerNode.namespace, explorerNode.resourceId);
    } else {
        promptKindName(kuberesources.commonKinds, "load", { nameOptional: true }, (value) => {
            loadKubernetesCore(null, value);
        });
    }
}

function loadKubernetesCore(namespace: string | null, value: string) {
    const outputFormat = vscode.workspace.getConfiguration('vs-kubernetes')['vs-kubernetes.outputFormat'];
    const docname = `${value.replace('/', '-')}.${outputFormat}`;
    const nonce = new Date().getTime();
    const nsquery = namespace ? `ns=${namespace}&` : '';
    const uri = `${K8S_RESOURCE_SCHEME}://loadkubernetescore/${docname}?${nsquery}value=${value}&_=${nonce}`;
    vscode.workspace.openTextDocument(vscode.Uri.parse(uri)).then((doc) => {
        if (doc) {
            vscode.window.showTextDocument(doc);
        }
    });
}

function exposeKubernetes() {
    let kindName = findKindNameOrPrompt(kuberesources.exposableKinds, 'expose', { nameOptional: false}, (kindName: string) => {
        if (!kindName) {
            vscode.window.showErrorMessage('couldn\'t find a relevant type to expose.');
            return;
        }

        let cmd = `expose ${kindName}`;
        let ports = getPorts();

        if (ports && ports.length > 0) {
            cmd += ' --port=' + ports[0];
        }

        kubectl.invokeWithProgress(cmd, "Kubernetes Exposing...");
    });
}

function getKubernetes(explorerNode?: any) {
    if (explorerNode) {
        const id = explorerNode.resourceId || explorerNode.id;
        kubectl.invokeInSharedTerminal(`get ${id} -o wide`);
    } else {
        findKindNameOrPrompt(kuberesources.commonKinds, 'get', { nameOptional: true }, (value) => {
            kubectl.invokeInSharedTerminal(` get ${value} -o wide`);
        });
    }
}

function findVersion() {
    return {
        then: findVersionInternal
    };
}

function findVersionInternal(fn) {
    // No .git dir, use 'latest'
    // TODO: use 'git rev-parse' to detect upstream directories
    if (!fs.existsSync(path.join(vscode.workspace.rootPath, '.git'))) {
        fn('latest');
        return;
    }

    shell.execCore('git describe --always --dirty', shell.execOpts()).then(({code, stdout, stderr}) => {
        if (code !== 0) {
            vscode.window.showErrorMessage('git log returned: ' + code);
            console.log(stderr);
            fn('error');
            return;
        }
        fn(stdout);
    });
}

export async function findAllPods(): Promise<FindPodsResult> {
    return await findPodsCore('');
}

async function findPodsByLabel(labelQuery: string): Promise<FindPodsResult> {
    return await findPodsCore(`-l ${labelQuery}`);
}

async function findPodsCore(findPodCmdOptions: string): Promise<FindPodsResult> {
    const podList = await kubectl.asJson<KubernetesCollection<Pod>>(` get pods -o json ${findPodCmdOptions}`);

    if (failed(podList)) {
        vscode.window.showErrorMessage('Kubectl command failed: ' + podList.error[0]);
        return { succeeded: false, pods: [] };
    }

    try {
        return { succeeded: true, pods: podList.result.items };
    } catch (ex) {
        console.log(ex);
        vscode.window.showErrorMessage('unexpected error: ' + ex);
        return { succeeded: false, pods: [] };
    }
}

async function findPodsForApp(): Promise<FindPodsResult> {
    if (!vscode.workspace.rootPath) {
        return { succeeded: true, pods: [] };
    }
    let appName = path.basename(vscode.workspace.rootPath);
    return await findPodsByLabel(`run=${appName}`);
}

async function findDebugPodsForApp(): Promise<FindPodsResult> {
    if (!vscode.workspace.rootPath) {
        return { succeeded: true, pods: [] };
    }
    let appName = path.basename(vscode.workspace.rootPath);
    return await findPodsByLabel(`run=${appName}-debug`);
}

export interface FindPodsResult {
    readonly succeeded: boolean;
    readonly pods: Pod[];
}

function findNameAndImage() {
    return {
        then: _findNameAndImageInternal
    };
}

function _findNameAndImageInternal(fn) {
    if (vscode.workspace.rootPath === undefined) {
        vscode.window.showErrorMessage('This command requires an open folder.');
        return;
    }
    const folderName = path.basename(vscode.workspace.rootPath);
    const name = docker.sanitiseTag(folderName);
    findVersion().then((version) => {
        let image = name + ":" + version;
        let user = vscode.workspace.getConfiguration().get("vsdocker.imageUser", null);
        if (user) {
            image = user + '/' + image;
        }

        fn(name.trim(), image.trim());
    });
}

function scaleKubernetes() {
    findKindNameOrPrompt(kuberesources.scaleableKinds, 'scale', {}, (kindName) => {
        promptScaleKubernetes(kindName);
    });
}

function promptScaleKubernetes(kindName: string) {
    vscode.window.showInputBox({ prompt: `How many replicas would you like to scale ${kindName} to?` }).then((value) => {
        if (value) {
            let replicas = parseFloat(value);
            if (Number.isInteger(replicas) && replicas >= 0) {
                invokeScaleKubernetes(kindName, replicas);
            } else {
                vscode.window.showErrorMessage('Replica count must be a non-negative integer');
            }
        }
    });
}

function invokeScaleKubernetes(kindName: string, replicas: number) {
    kubectl.invokeWithProgress(`scale --replicas=${replicas} ${kindName}`, "Kubernetes Scaling...");
}

function runKubernetes() {
    buildPushThenExec((name, image) => {
        kubectl.invokeWithProgress(`run ${name} --image=${image}`, "Creating a Deployment...");
    });
}

function diagnosePushError(exitCode: number, error: string): string {
    if (error.includes("denied")) {
        const user = vscode.workspace.getConfiguration().get("vsdocker.imageUser", null);
        if (user) {
            return "Failed to push to Docker Hub. Try running docker login.";
        } else {
            return "Failed to push to Docker Hub. Try setting vsdocker.imageUser.";
        }
    }
    return 'Image push failed.';
}

function buildPushThenExec(fn) {
    findNameAndImage().then((name, image) => {
        vscode.window.withProgress({ location: vscode.ProgressLocation.Window }, async (p) => {
            p.report({ message: "Docker Building..." });
            const buildResult = await shell.exec(`docker build -t ${image} .`);
            if (buildResult.code === 0) {
                vscode.window.showInformationMessage(image + ' built.');
                p.report({ message: "Docker Pushing..." });
                const pushResult = await shell.exec('docker push ' + image);
                if (pushResult.code === 0) {
                    vscode.window.showInformationMessage(image + ' pushed.');
                    fn(name, image);
                } else {
                    const diagnostic = diagnosePushError(pushResult.code, pushResult.stderr);
                    vscode.window.showErrorMessage(`${diagnostic} See Output window for docker push error message.`);
                    kubeChannel.showOutput(pushResult.stderr, 'Docker');
                }
            } else {
                vscode.window.showErrorMessage('Image build failed. See Output window for details.');
                kubeChannel.showOutput(buildResult.stderr, 'Docker');
                console.log(buildResult.stderr);
            }
        });
    });
}

export function tryFindKindNameFromEditor(): Errorable<ResourceKindName> {
    const editor = vscode.window.activeTextEditor;
    if (!editor) {
        return { succeeded: false, error: ['No open editor']}; // No open text editor
    }
    const text = editor.document.getText();
    return findKindNameForText(text);
}

interface ResourceKindName {
    readonly namespace?: string;
    readonly kind: string;
    readonly resourceName: string;
}

function findKindNameForText(text): Errorable<ResourceKindName> {
    const kindNames = findKindNamesForText(text);
    if (!succeeded(kindNames)) {
        return { succeeded: false, error: kindNames.error };
    }
    if (kindNames.result.length > 1) {
        return { succeeded: false, error: ['the open document contains multiple Kubernetes resources'] };
    }
    return { succeeded: true, result: kindNames.result[0] };
}

function findKindNamesForText(text): Errorable<ResourceKindName[]> {
    try {
        const objs: {}[] = yaml.safeLoadAll(text);
        if (objs.some((o) => !isKubernetesResource(o))) {
            if (objs.length === 1) {
                return { succeeded: false, error: ['the open document is not a Kubernetes resource'] };
            }
            return { succeeded: false, error: ['the open document contains an item which is not a Kubernetes resource'] };
        }
        const kindNames = objs
            .map((o) => o as KubernetesResource)
            .map((obj) => ({
                kind: obj.kind.toLowerCase(),
                resourceName: obj.metadata.name,
                namespace: obj.metadata.namespace
            }));
        return { succeeded: true, result: kindNames };
    } catch (ex) {
        console.log(ex);
        return { succeeded: false, error: [ ex ] };
    }
}

export function findKindNameOrPrompt(resourceKinds: kuberesources.ResourceKind[], descriptionVerb, opts, handler) {
    let kindObject = tryFindKindNameFromEditor();
    if (failed(kindObject)) {
        promptKindName(resourceKinds, descriptionVerb, opts, handler);
    } else {
        handler(`${kindObject.result.kind}/${kindObject.result.resourceName}`);
    }
}

function promptKindName(resourceKinds: kuberesources.ResourceKind[], descriptionVerb, opts, handler) {
    vscode.window.showInputBox({ prompt: "What resource do you want to " + descriptionVerb + "?", placeHolder: 'Empty string to be prompted' }).then((resource) => {
        if (resource === '') {
            quickPickKindName(resourceKinds, opts, handler);
        } else if (resource === undefined) {
            return;
        } else {
            handler(resource);
        }
    });
}

function quickPickKindName(resourceKinds: kuberesources.ResourceKind[], opts, handler) {
    if (resourceKinds.length === 1) {
        quickPickKindNameFromKind(resourceKinds[0], opts, handler);
        return;
    }

    vscode.window.showQuickPick(resourceKinds).then((resourceKind) => {
        if (resourceKind) {
            quickPickKindNameFromKind(resourceKind, opts, handler);
        }
    });
}

function quickPickKindNameFromKind(resourceKind: kuberesources.ResourceKind, opts, handler) {
    let kind = resourceKind.abbreviation;
    kubectl.invoke("get " + kind, (code, stdout, stderr) => {
        if (code !== 0) {
            vscode.window.showErrorMessage(stderr);
            return;
        }
        let names = parseNamesFromKubectlLines(stdout);
        if (names.length === 0) {
            vscode.window.showInformationMessage("No resources of type " + resourceKind.displayName + " in cluster");
            return;
        }
        if (opts && opts.nameOptional) {
            names.push('(all)');
            vscode.window.showQuickPick(names).then((name) => {
                if (name) {
                    let kindName;
                    if (name === '(all)') {
                        kindName = kind;
                    } else {
                        kindName = kind + '/' + name;
                    }
                    handler(kindName);
                }
            });
        } else {
            vscode.window.showQuickPick(names).then((name) => {
                if (name) {
                    let kindName = kind + '/' + name;
                    handler(kindName);
                }
            });
        }
    });
}

function containsName(kindName) {
    if (typeof kindName === 'string' || kindName instanceof String) {
        return kindName.indexOf('/') > 0;
    }
    return false;
}

function parseNamesFromKubectlLines(text) {
    let lines = text.split('\n');
    lines.shift();

    let names = lines.filter((line) => {
        return line.length > 0;
    }).map((line) => {
        return parseName(line);
    });

    return names;
}

function parseName(line) {
    return line.split(' ')[0];
}

function findPod(callback: (pod: PodSummary) => void) {
    let editor = vscode.window.activeTextEditor;
    if (editor) {
        let text = editor.document.getText();
        try {
            let obj: {} = yaml.safeLoad(text);
            if (isPod(obj)) {
                callback({
                    name: obj.metadata.name,
                    namespace: obj.metadata.namespace
                });
                return;
            }
        } catch (ex) {
            // pass
        }
    }

    quickPickKindName(
        [kuberesources.allKinds.pod],
        {nameOptional: false},
        (pod) => {
            callback({
                name: pod.split('/')[1],
                namespace: undefined // should figure out how to handle namespaces.
            });
        }
    );
}

async function getContainers(pod: PodSummary): Promise<Container[] | undefined> {
    let cmd = `get pod/${pod.name} -o jsonpath="{'NAME\\tIMAGE\\n'}{range .spec.containers[*]}{.name}{'\\t'}{.image}{'\\n'}{end}"`;
    if (pod.namespace && pod.namespace.length > 0) {
        cmd += ' --namespace=' + pod.namespace;
    }
    const containers = await kubectl.asLines(cmd);
    if (failed(containers)) {
        vscode.window.showErrorMessage("Failed to get containers in pod: " + containers.error[0]);
        return undefined;
    }

    const containersEx = containers.result.map((s) => {
        const bits = s.split('\t');
        return { name: bits[0], image: bits[1] };
    });

    return containersEx;
}

enum PodSelectionFallback {
    None,
    AnyPod,
}

enum PodSelectionScope {
    App,
    All,
}

async function selectPod(scope: PodSelectionScope, fallback: PodSelectionFallback): Promise<Pod | null> {
    const findPodsResult = scope === PodSelectionScope.App ? await findPodsForApp() : await findAllPods();

    if (!findPodsResult.succeeded) {
        return null;
    }

    const podList = findPodsResult.pods;

    if (podList.length === 0) {
        if (fallback === PodSelectionFallback.AnyPod) {
            return selectPod(PodSelectionScope.All, PodSelectionFallback.None);
        }
        const scopeMessage = scope === PodSelectionScope.App ? "associated with this app" : "in the cluster";
        vscode.window.showErrorMessage(`Couldn't find any pods ${scopeMessage}.`);
        return null;
    }
    if (podList.length === 1) {
        return podList[0];
    }

    const pickItems = podList.map((element) => { return {
        label: `${element.metadata.namespace || "default"}/${element.metadata.name}`,
        description: '',
        pod: element
    };});

    const value = await vscode.window.showQuickPick(pickItems);

    if (!value) {
        return null;
    }

    return value.pod;
}

async function logsKubernetes(explorerNode?: explorer.ResourceNode, follow?: boolean) {
    if (explorerNode) {
        const podSummary = { name: explorerNode.id, namespace: undefined };  // TODO: namespaces
        const container = await selectContainerForPod(podSummary);
        if (container) {
            getLogsForContainer(podSummary.name, podSummary.namespace, container.name, follow);
        }
    } else {
        findPod((pod: PodSummary) => {getLogsForPod(pod, follow);});
    }
}

async function getLogsForPod(pod: PodSummary, follow?: boolean) {
    if (!pod) {
        vscode.window.showErrorMessage('Can\'t find a pod!');
        return;
    }
    const container = await selectContainerForPod(pod);
    if (container) {
        getLogsForContainer(pod.name, pod.namespace, container.name, follow);
    }
}

function getLogsForContainer(podName: string, podNamespace: string | undefined, containerName: string | undefined, follow?: boolean) {
    let cmd = 'logs ' + podName;
    if (podNamespace && podNamespace.length > 0) {
        cmd += ' --namespace=' + podNamespace;
    }
    if (containerName) {
        cmd += ' --container=' + containerName;
    }
    if (follow) {
        cmd += ' -f';
    }
    kubectl.invokeInSharedTerminal(cmd);
}

function kubectlOutputTo(name: string) {
    return (code, stdout, stderr) => kubectlOutput(code, stdout, stderr, name);
}

function kubectlOutput(result, stdout, stderr, name) {
    if (result !== 0) {
        vscode.window.showErrorMessage('Command failed: ' + stderr);
        return;
    }
    kubeChannel.showOutput(stdout, name);
}

function getPorts() {
    let file = vscode.workspace.rootPath + '/Dockerfile';
    if (!fs.existsSync(file)) {
        return null;
    }
    try {
        let data = fs.readFileSync(file, 'utf-8');
        let obj = dockerfileParse(data);
        return obj.expose;
    } catch (ex) {
        console.log(ex);
        return null;
    }
}

function describeKubernetes(explorerNode?: explorer.ResourceNode) {
    if (explorerNode) {
        kubectl.invokeInSharedTerminal(`describe ${explorerNode.resourceId}`);
    } else {
        findKindNameOrPrompt(kuberesources.commonKinds, 'describe', { nameOptional: true }, (value) => {
            kubectl.invokeInSharedTerminal(`describe ${value}`);
        });
    }
}

interface PodSummary {
    readonly name: string;
    readonly namespace: string | undefined;
    readonly spec?: {
        containers?: Container[]
    };
}

function summary(pod: Pod): PodSummary {
    return {
        name: pod.metadata.name,
        namespace: pod.metadata.namespace,
        spec: pod.spec
    };
}

async function selectContainerForPod(pod: PodSummary): Promise<Container | null> {
    if (!pod) {
        return null;
    }

    const containers = (pod.spec && pod.spec.containers) ? pod.spec.containers : await getContainers(pod);

    if (!containers) {
        return null;
    }

    if (containers.length === 1) {
        return containers[0];
    }

    const pickItems = containers.map((element) => { return {
        label: element.name,
        description: '',
        detail: element.image,
        container: element
    };});

    const value = await vscode.window.showQuickPick(pickItems, { placeHolder: "Select container" });

    if (!value) {
        return null;
    }

    return value.container;
}

function execKubernetes() {
    execKubernetesCore(false);
}

async function terminalKubernetes(explorerNode?: explorer.ResourceNode) {
    if (explorerNode) {
        const podSummary = { name: explorerNode.id, namespace: undefined };  // TODO: namespaces
        const container = await selectContainerForPod(podSummary);
        if (container) {
            // For those images (e.g. built from Busybox) where bash may not be installed by default, use sh instead.
            const suggestedShell = await suggestedShellForContainer(podSummary.name, podSummary.namespace, container.name);
            execTerminalOnContainer(podSummary.name, podSummary.namespace, container.name, suggestedShell);
        }
    } else {
        execKubernetesCore(true);
    }
}

async function execKubernetesCore(isTerminal): Promise<void> {
    let opts: any = { prompt: 'Please provide a command to execute' };

    if (isTerminal) {
        opts.value = 'bash';
    }

    const cmd = await vscode.window.showInputBox(opts);

    if (!cmd || cmd.length === 0) {
        return;
    }

    const pod = await selectPod(PodSelectionScope.App, PodSelectionFallback.AnyPod);

    if (!pod || !pod.metadata) {
        return;
    }

    const container = await selectContainerForPod(summary(pod));

    if (!container) {
        return;
    }

    if (isTerminal) {
        execTerminalOnContainer(pod.metadata.name, pod.metadata.namespace, container.name, cmd);
        return;
    }

    const execCmd = `exec ${pod.metadata.name} -c ${container.name} -- ${cmd}`;
    kubectl.invokeInSharedTerminal(execCmd);
}

function execTerminalOnContainer(podName: string, podNamespace: string | undefined, containerName: string | undefined, terminalCmd: string) {
    const terminalExecCmd: string[] = ['exec', '-it', podName];
    if (podNamespace) {
        terminalExecCmd.push('--namespace', podNamespace);
    }
    if (containerName) {
        terminalExecCmd.push('--container', containerName);
    }
    terminalExecCmd.push('--', terminalCmd);
    const terminalName = `${terminalCmd} on ${podName}` + (containerName ? `/${containerName}`: '');
    kubectl.runAsTerminal(terminalExecCmd, terminalName);
}

async function isBashOnContainer(podName: string, podNamespace: string | undefined, containerName: string | undefined): Promise<boolean> {
    const result = await kubectl.invokeAsync(`exec ${podName} -c ${containerName} -- ls -la /bin/bash`);
    return !result.code;
}

async function suggestedShellForContainer(podName: string, podNamespace: string | undefined, containerName: string | undefined): Promise<string> {
    if (await isBashOnContainer(podName, podNamespace, containerName)) {
        return 'bash';
    }
    return 'sh';
}

async function syncKubernetes(): Promise<void> {
    const pod = await selectPod(PodSelectionScope.App, PodSelectionFallback.None);
    if (!pod) {
        return;
    }

    const container = await selectContainerForPod(summary(pod));
    if (!container) {
        return;
    }

    const pieces = container.image.split(':');
    if (pieces.length !== 2) {
        vscode.window.showErrorMessage(`Sync requires image tag to have a version which is a Git commit ID. Actual image tag was ${container.image}`);
        return;
    }

    const commitId = pieces[1];
    const whenCreated = await git.whenCreated(commitId);
    const versionMessage = whenCreated ?
        `The Git commit deployed to the cluster is  ${commitId} (created ${whenCreated.trim()} ago). This will check out that commit.` :
        `The image version deployed to the cluster is ${commitId}. This will look for a Git commit with that name/ID and check it out.`;

    const choice = await vscode.window.showInformationMessage(versionMessage, 'OK');

    if (choice === 'OK') {
        const checkoutResult = await git.checkout(commitId);

        if (failed(checkoutResult)) {
            vscode.window.showErrorMessage(`Error checking out commit ${commitId}: ${checkoutResult.error[0]}`);
        }
    }
}

async function refreshExplorer() {
    await vscode.commands.executeCommand("extension.vsKubernetesRefreshExplorer");
}

async function reportDeleteResult(resourceId: string, shellResult: ShellResult) {
    if (shellResult.code !== 0) {
        await vscode.window.showErrorMessage(`Failed to delete resource '${resourceId}': ${shellResult.stderr}`);
        return;
    }
    await vscode.window.showInformationMessage(shellResult.stdout);
    refreshExplorer();
}

const deleteKubernetes = async (explorerNode?: explorer.ResourceNode) => {
    if (explorerNode) {
        const answer = await vscode.window.showWarningMessage(`Do you want to delete the resource '${explorerNode.resourceId}'?`, ...deleteMessageItems);
        if (answer.isCloseAffordance) {
            return;
        }
        const shellResult = await kubectl.invokeAsyncWithProgress(`delete ${explorerNode.resourceId}`, `Deleting ${explorerNode.resourceId}...`);
        await reportDeleteResult(explorerNode.resourceId, shellResult);
    } else {
        promptKindName(kuberesources.commonKinds, 'delete', { nameOptional: true }, async (kindName) => {
            if (kindName) {
                let commandArgs = kindName;
                if (!containsName(kindName)) {
                    commandArgs = kindName + " --all";
                }
                const shellResult = await kubectl.invokeAsyncWithProgress(`delete ${commandArgs}`, `Deleting ${kindName}...`);
                await reportDeleteResult(kindName, shellResult);
            }
        });
    }
};

enum DiffResultKind {
    Succeeded,
    NoEditor,
    NoKindName,
    NoClusterResource,
    GetFailed,
    NothingToDiff,
}

interface DiffResult {
    readonly result: DiffResultKind;
    readonly resourceName?: string;
    readonly stderr?: string;
    readonly reason?: string;
}

async function confirmOperation(prompt: (msg: string, ...opts: string[]) => Thenable<string>, message: string, confirmVerb: string, operation: () => void): Promise<void> {
    const result = await prompt(message, confirmVerb);
    if (result === confirmVerb) {
        operation();
    }
}

const applyKubernetes = () => {
    diffKubernetesCore((r) => {
        switch (r.result) {
            case DiffResultKind.Succeeded:
                confirmOperation(
                    vscode.window.showInformationMessage,
                    'Do you wish to apply this change?',
                    'Apply',
                    () => maybeRunKubernetesCommandForActiveWindow('apply', "Kubernetes Applying...")
                );
                return;
            case DiffResultKind.NoEditor:
                vscode.window.showErrorMessage("No active editor - the Apply command requires an open document");
                return;
            case DiffResultKind.NoKindName:
                confirmOperation(
                    vscode.window.showWarningMessage,
                    `Can't show what changes will be applied (${r.reason}). Apply anyway?`,
                    'Apply',
                    () => maybeRunKubernetesCommandForActiveWindow('apply', "Kubernetes Applying...")
                );
                return;
            case DiffResultKind.NoClusterResource:
                confirmOperation(
                    vscode.window.showWarningMessage,
                    `Resource ${r.resourceName} does not exist - this will create a new resource.`,
                    'Create',
                    () => maybeRunKubernetesCommandForActiveWindow('create', "Kubernetes Creating...")
                );
                return;
            case DiffResultKind.GetFailed:
                confirmOperation(
                    vscode.window.showWarningMessage,
                    `Can't show what changes will be applied - error getting existing resource (${r.stderr}). Apply anyway?`,
                    'Apply',
                    () => maybeRunKubernetesCommandForActiveWindow('apply', "Kubernetes Applying...")
                );
                return;
            case DiffResultKind.NothingToDiff:
                vscode.window.showInformationMessage("Nothing to apply");
                return;
        }
    });
};

const handleError = (err) => {
    if (err) {
        vscode.window.showErrorMessage(err);
    }
};

function diffKubernetes(): void {
    diffKubernetesCore((r) => {
        switch (r.result) {
            case DiffResultKind.Succeeded:
                return;
            case DiffResultKind.NoEditor:
                vscode.window.showErrorMessage("No active editor - the Diff command requires an open document");
                return;
            case DiffResultKind.NoKindName:
                vscode.window.showErrorMessage(`Can't diff - ${r.reason}`);
                return;
            case DiffResultKind.NoClusterResource:
                vscode.window.showInformationMessage(`Can't diff - ${r.resourceName} doesn't exist in the cluster`);
                return;
            case DiffResultKind.GetFailed:
                vscode.window.showErrorMessage(`Can't diff - error getting existing resource: ${r.stderr}`);
                return;
            case DiffResultKind.NothingToDiff:
                vscode.window.showInformationMessage("Nothing to diff");
                return;
        }

    });
}

function diffKubernetesCore(callback: (r: DiffResult) => void): void {
    getTextForActiveWindow((data, file) => {
        console.log(data, file);
        let kindName: string | null = null;
        let kindObject: Errorable<ResourceKindName> | undefined = undefined;
        let fileUri: vscode.Uri | null = null;

        let fileFormat = "json";

        if (data) {
            fileFormat = (data.trim().length > 0 && data.trim()[0] == '{') ? "json" : "yaml";
            kindObject = findKindNameForText(data);
            if (failed(kindObject)) {
                callback({ result: DiffResultKind.NoKindName, reason: kindObject.error[0] });
                return;
            }
            kindName = `${kindObject.result.kind}/${kindObject.result.resourceName}`;
            const filePath = path.join(os.tmpdir(), `local.${fileFormat}`);
            fs.writeFile(filePath, data, handleError);
            fileUri = shell.fileUri(filePath);
        } else if (file) {
            if (!vscode.window.activeTextEditor) {
                callback({ result: DiffResultKind.NoEditor });
                return; // No open text editor
            }
            kindObject = tryFindKindNameFromEditor();
            if (failed(kindObject)) {
                callback({ result: DiffResultKind.NoKindName, reason: kindObject.error[0] });
                return;
            }
            kindName = `${kindObject.result.kind}/${kindObject.result.resourceName}`;
            fileUri = file;
            if (vscode.window.activeTextEditor && vscode.window.activeTextEditor.document) {
                const langId = vscode.window.activeTextEditor.document.languageId.toLowerCase();
                if (langId === "yaml" || langId === "helm") {
                    fileFormat = "yaml";
                }
            }
        } else {
            callback({ result: DiffResultKind.NothingToDiff });
            return;
        }

        if (!kindName) {
            callback({ result: DiffResultKind.NoKindName, reason: 'Could not find a valid API object' });
            return;
        }

        kubectl.invoke(` get -o ${fileFormat} ${kindName}`, (result, stdout, stderr) => {
            if (result == 1 && stderr.indexOf('NotFound') >= 0) {
                callback({ result: DiffResultKind.NoClusterResource, resourceName: kindName });
                return;
            }
            else if (result !== 0) {
                callback({ result: DiffResultKind.GetFailed, stderr: stderr });
                return;
            }

            let serverFile = path.join(os.tmpdir(), `server.${fileFormat}`);
            fs.writeFile(serverFile, stdout, handleError);

            vscode.commands.executeCommand(
                'vscode.diff',
                shell.fileUri(serverFile),
                fileUri).then((result) => {
                    console.log(result);
                    callback({ result: DiffResultKind.Succeeded });
                });
        });
    });
}

const debugKubernetes = async () => {
    const workspaceFolder = await showWorkspaceFolderPick();
    if (workspaceFolder) {
        const legacySupportedDebuggers = ["node"]; // legacy code support node debugging.
        const providerSupportedDebuggers = getSupportedDebuggerTypes();
        const supportedDebuggers = providerSupportedDebuggers.concat(legacySupportedDebuggers);
        const debuggerType = await vscode.window.showQuickPick(supportedDebuggers, {
            placeHolder: "Select the environment"
        });

        if (!debuggerType) {
            return;
        }

        const debugProvider = getDebugProviderOfType(debuggerType);
        if (debugProvider) {
            new DebugSession(kubectl).launch(workspaceFolder, debugProvider);
        } else {
            buildPushThenExec(_debugInternal);
        }
    }
};

const debugAttachKubernetes = async (explorerNode: explorer.KubernetesObject) => {
    const workspaceFolder = await showWorkspaceFolderPick();
    if (workspaceFolder) {
        new DebugSession(kubectl).attach(workspaceFolder, explorerNode ? explorerNode.id : null);
    }
};

const _debugInternal = (name, image) => {
    // TODO: optionalize/customize the '-debug'
    // TODO: make this smarter.
    vscode.window.showInputBox({
        prompt: 'Debug command for your container:',
        placeHolder: 'Example: node debug server.js' }
    ).then((cmd) => {
        if (!cmd) {
            return;
        }

        _doDebug(name, image, cmd);
    });
};

const _doDebug = async (name, image, cmd) => {
    const deploymentName = `${name}-debug`;
    const runCmd = `run ${deploymentName} --image=${image} -i --attach=false -- ${cmd}`;
    console.log(runCmd);

    const sr = await kubectl.invokeAsync(runCmd);

    if (sr.code !== 0) {
        vscode.window.showErrorMessage('Failed to start debug container: ' + sr.stderr);
        return;
    }

    const findPodsResult = await findDebugPodsForApp();

    if (!findPodsResult.succeeded) {
        return;
    }

    const podList = findPodsResult.pods;

    if (podList.length === 0) {
        vscode.window.showErrorMessage('Failed to find debug pod.');
        return;
    }

    let podName = podList[0].metadata.name;
    vscode.window.showInformationMessage('Debug pod running as: ' + podName);

    waitForRunningPod(podName, () => {
        kubectl.invoke(` port-forward ${podName} 5858:5858 8000:8000`);

        const debugConfiguration = {
            type: 'node',
            request: 'attach',
            name: 'Attach to Process',
            port: 5858,
            localRoot: vscode.workspace.rootPath,
            remoteRoot: '/'
        };

        vscode.debug.startDebugging(
            undefined,
            debugConfiguration
        ).then(() => {
            vscode.window.showInformationMessage('Debug session established', 'Expose Service').then((opt) => {
                if (opt !== 'Expose Service') {
                    return;
                }

                vscode.window.showInputBox({ prompt: 'Expose on which port?', placeHolder: '80' }).then((port) => {
                    if (!port) {
                        return;
                    }

                    const exposeCmd = `expose deployment ${deploymentName} --type=LoadBalancer --port=${port}`;
                    kubectl.invoke(exposeCmd, (result, stdout, stderr) => {
                        if (result !== 0) {
                            vscode.window.showErrorMessage('Failed to expose deployment: ' + stderr);
                            return;
                        }
                        vscode.window.showInformationMessage('Deployment exposed. Run Kubernetes Get > service ' + deploymentName + ' for IP address');
                    });
                });
            });
        }, (err) => {
            vscode.window.showInformationMessage('Error: ' + err.message);
        });
    });
};

const waitForRunningPod = (name, callback) => {
    kubectl.invoke(` get pods ${name} -o jsonpath --template="{.status.phase}"`,
        (result, stdout, stderr) => {
            if (result !== 0) {
                vscode.window.showErrorMessage(`Failed to run command (${result}) ${stderr}`);
                return;
            }

            if (stdout === 'Running') {
                callback();
                return;
            }

            setTimeout(() => waitForRunningPod(name, callback), 1000);
        });
};

function exists(kind, name, handler) {
    //eslint-disable-next-line no-unused-vars
    kubectl.invoke('get ' + kind + ' ' + name, (result) => {
        handler(result === 0);
    });
}

function deploymentExists(deploymentName, handler) {
    exists('deployments', deploymentName, handler);
}

function serviceExists(serviceName, handler) {
    exists('services', serviceName, handler);
}

function removeDebugKubernetes() {
    //eslint-disable-next-line no-unused-vars
    findNameAndImage().then((name, image) => {
        let deploymentName = name + '-debug';
        deploymentExists(deploymentName, (deployment) => {
            serviceExists(deploymentName, (service) => {
                if (!deployment && !service) {
                    vscode.window.showInformationMessage(deploymentName + ': nothing to clean up');
                    return;
                }

                let toDelete = deployment ? ('deployment' + (service ? ' and service' : '')) : 'service';
                vscode.window.showWarningMessage('This will delete ' + toDelete + ' ' + deploymentName, 'Delete').then((opt) => {
                    if (opt !== 'Delete') {
                        return;
                    }

                    if (service) {
                        kubectl.invoke('delete service ' + deploymentName);
                    }

                    if (deployment) {
                        kubectl.invoke('delete deployment ' + deploymentName);
                    }
                });
            });
        });
    });
}

async function configureFromClusterKubernetes() {
    const newId: string = uuid.v4();
    vscode.commands.executeCommand('vscode.previewHtml', configureFromCluster.operationUri(newId), 2, "Add Existing Kubernetes Cluster");
}

async function createClusterKubernetes() {
    const newId: string = uuid.v4();
    vscode.commands.executeCommand('vscode.previewHtml', createCluster.operationUri(newId), 2, "Create Kubernetes Cluster");
}

async function useContextKubernetes(explorerNode: explorer.KubernetesObject) {
    if (!explorerNode || !explorerNode.metadata) {
        return;
    }
    const contextObj = explorerNode.metadata as kubectlUtils.KubectlContext;
    const targetContext = contextObj.contextName;
    const shellResult = await kubectl.invokeAsync(`config use-context ${targetContext}`);
    if (shellResult.code === 0) {
        refreshExplorer();
    } else {
        vscode.window.showErrorMessage(`Failed to set '${targetContext}' as current cluster: ${shellResult.stderr}`);
    }
}

async function clusterInfoKubernetes(explorerNode: explorer.KubernetesObject) {
    kubectl.invokeInSharedTerminal("cluster-info");
}

async function deleteContextKubernetes(explorerNode: explorer.KubernetesObject) {
    if (!explorerNode || !explorerNode.metadata) {
        return;
    }
    const contextObj = explorerNode.metadata as kubectlUtils.KubectlContext;
    const answer = await vscode.window.showWarningMessage(`Do you want to delete the cluster '${contextObj.contextName}' from the kubeconfig?`, ...deleteMessageItems);
    if (answer.isCloseAffordance) {
        return;
    }
    if (await kubectlUtils.deleteCluster(kubectl, contextObj)) {
        refreshExplorer();
    }
}

async function useNamespaceKubernetes(explorerNode: explorer.KubernetesObject) {
    if (await kubectlUtils.switchNamespace(kubectl, explorerNode.id)) {
        refreshExplorer();
    }
}

function copyKubernetes(explorerNode: explorer.KubernetesObject) {
    clipboard.writeSync(explorerNode.id);
}

// TODO: having to export this is untidy - unpick dependencies and move
export async function installDependencies() {
    // TODO: gosh our binchecking is untidy
    const gotKubectl = await kubectl.checkPresent('silent');
    const gotHelm = helmexec.ensureHelm(helmexec.EnsureMode.Silent);
    const gotDraft = await draft.checkPresent(DraftCheckPresentMode.Silent);

    // TODO: parallelise
    await installDependency("kubectl", gotKubectl, installKubectl);
    await installDependency("Helm", gotHelm, installHelm);
    await installDependency("Draft", gotDraft, installDraft);

    kubeChannel.showOutput("Done");
}

async function installDependency(name: string, alreadyGot: boolean, installFunc: (shell: Shell) => Promise<Errorable<void>>): Promise<void> {
    if (alreadyGot) {
        kubeChannel.showOutput(`Already got ${name}...`);
    } else {
        kubeChannel.showOutput(`Installing ${name}...`);
        const result = await installFunc(shell);
        if (failed(result)) {
            kubeChannel.showOutput(`Unable to install ${name}: ${result.error[0]}`);
        }
    }
}

async function execDraftVersion() {
    if (!(await draft.checkPresent(DraftCheckPresentMode.Alert))) {
        return;
    }

    const dvResult = await draft.invoke("version");

    if (dvResult.code === 0) {
        host.showInformationMessage(dvResult.stdout);
    } else {
        host.showErrorMessage(dvResult.stderr);
    }
}

async function execDraftCreate() {
    if (vscode.workspace.rootPath === undefined) {
        vscode.window.showErrorMessage('This command requires an open folder.');
        return;
    }
    if (draft.isFolderMapped(vscode.workspace.rootPath)) {
        vscode.window.showInformationMessage('This folder is already configured for draft. Run draft up to deploy.');
        return;
    }
    if (!(await draft.checkPresent(DraftCheckPresentMode.Alert))) {
        return;
    }
    const proposedAppName = path.basename(vscode.workspace.rootPath);
    const appName = await vscode.window.showInputBox({ value: proposedAppName, prompt: "Choose a name for the Helm release"});
    if (appName) {
        await execDraftCreateApp(appName, undefined);
    }
}

enum DraftCreateResult {
    Succeeded,
    Fatal,
    NeedsPack,
}

async function execDraftCreateApp(appName: string, pack?: string): Promise<void> {
    const packOpt = pack ? ` -p ${pack}` : '';
    const dcResult = await draft.invoke(`create -a ${appName} ${packOpt} "${vscode.workspace.rootPath}"`);

    switch (draftCreateResult(dcResult, !!pack)) {
        case DraftCreateResult.Succeeded:
            host.showInformationMessage("draft " + dcResult.stdout);
            return;
        case DraftCreateResult.Fatal:
            host.showErrorMessage(`draft failed: ${dcResult.stderr}`);
            return;
        case DraftCreateResult.NeedsPack:
            const packs = await draft.packs();
            if (packs && packs.length > 0) {
                const packSel = await host.showQuickPick(packs, { placeHolder: `Choose the Draft starter pack for ${appName}` });
                if (packSel) {
                    await execDraftCreateApp(appName, packSel);
                }
            } else {
                host.showErrorMessage("Unable to determine starter pack, and no starter packs found to choose from.");
            }
            return;
    }
}

function draftCreateResult(sr: ShellResult, hadPack: boolean) {
    if (sr.code === 0) {
        return DraftCreateResult.Succeeded;
    }
    if (!hadPack && sr.stderr.indexOf('Unable to select a starter pack') >= 0) {
        return DraftCreateResult.NeedsPack;
    }
    return DraftCreateResult.Fatal;
}

async function execDraftUp() {
    if (vscode.workspace.rootPath === undefined) {
        vscode.window.showErrorMessage('This command requires an open folder.');
        return;
    }
    if (!draft.isFolderMapped(vscode.workspace.rootPath)) {
        vscode.window.showInformationMessage('This folder is not configured for draft. Run draft create to configure it.');
        return;
    }

    await draft.up();
}

function editorIsActive(): boolean {
    // force type coercion
    return (vscode.window.activeTextEditor) ? true : false;
}<|MERGE_RESOLUTION|>--- conflicted
+++ resolved
@@ -42,14 +42,9 @@
 import { Reporter } from './telemetry';
 import * as telemetry from './telemetry-helper';
 import * as extensionapi from './extension.api';
-<<<<<<< HEAD
-import {dashboardKubernetes} from './components/kubectl/dashboard';
-import {startMinikube, stopMinikube} from './components/clusterprovider/minikube/minikube';
-import {portForwardKubernetes} from './components/kubectl/port-forward';
-=======
 import { dashboardKubernetes } from './components/kubectl/dashboard';
 import { portForwardKubernetes } from './components/kubectl/port-forward';
->>>>>>> f01ca7d5
+import { startMinikube, stopMinikube } from './components/clusterprovider/minikube/minikube';
 import { Errorable, failed, succeeded } from './errorable';
 import { Git } from './components/git/git';
 import { DebugSession } from './debug/debugSession';
@@ -153,13 +148,9 @@
         registerCommand('extension.vsKubernetesClusterInfo', clusterInfoKubernetes),
         registerCommand('extension.vsKubernetesDeleteContext', deleteContextKubernetes),
         registerCommand('extension.vsKubernetesUseNamespace', useNamespaceKubernetes),
-<<<<<<< HEAD
-        registerCommand('extension.vsKubernetesDashboard', dashboardKubernetes),
+        registerCommand('extension.vsKubernetesDashboard', () => { dashboardKubernetes(kubectl); }),
         registerCommand('extension.vsMinikubeStop', stopMinikube),
         registerCommand('extension.vsMinikubeStart', startMinikube),
-=======
-        registerCommand('extension.vsKubernetesDashboard', () => { dashboardKubernetes(kubectl); }),
->>>>>>> f01ca7d5
         registerCommand('extension.vsKubernetesCopy', copyKubernetes),
         registerCommand('extension.vsKubernetesPortForward', (obj) => { portForwardKubernetes(kubectl, obj); }),
         registerCommand('extension.vsKubernetesLoadConfigMapData', configmaps.loadConfigMapData),
